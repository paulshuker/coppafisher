--- conflicted
+++ resolved
@@ -10,11 +10,7 @@
 from typing import Union, Optional, Tuple
 
 from ..setup import Notebook, NotebookPage
-<<<<<<< HEAD
 from ..utils import tiles_io
-=======
-from ..register import preprocessing
->>>>>>> ef128e8a
 from .. import logging
 
 
