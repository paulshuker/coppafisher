import importlib.resources as importlib_resources
import os

<<<<<<< HEAD
from .. import log
from ..setup.config import Config
from .. import utils
=======
from .. import log, setup, utils
>>>>>>> b48af674
from ..setup.notebook_page import NotebookPage
from .tile_details import get_tile_file_names


def get_file_names(nbp_basic_info: NotebookPage, config_path: str):
    """
    Function to set add `file_names` page to notebook. It requires notebook to be able to access a
    config file containing a `file_names` section and also the notebook to contain a `basic_info` page.

    !!! note
        This will be called every time the notebook is loaded to deal will case when `file_names` section of
        config file changed.

    Args:
        - nbp_basic_info (NotebookPage): `basic_info` notebook page.
        - config_path (str): file path to the config.
    """
    config = Config()
    config.load(config_path)
    config = config["file_names"]
    nbp = NotebookPage("file_names", {config.name: config.to_dict()})
    # Copy some variables that are in config to page.
    nbp.input_dir = config["input_dir"]
    nbp.output_dir = config["output_dir"]
    nbp.extract_dir = os.path.join(config["tile_dir"], "extract")
    nbp.fluorescent_bead_path = config["fluorescent_bead_path"]

    # remove file extension from round and anchor file names if it is present
    if config["raw_extension"] == "jobs":
        all_files = os.listdir(config["input_dir"])
        all_files.sort()  # Sort files by ascending number
        n_tiles = int(len(all_files) / 7 / 8)
        # FIXME: r is not defined within the scope of the square brackets, this will probably cause a runtime error
        config["round"] = tuple(
            [f.replace(".nd2", "") for f in all_files[n_tiles * r * 7 : n_tiles * (r + 1) * 7] for r in range(7)]
        )
        # TODO replace range(7) by the by the number of rounds?
        config["anchor"] = tuple([r.replace(".nd2", "") for r in all_files[n_tiles * 7 * 7 :]])
    else:
        if config["round"] is None:
            if config["anchor"] is None:
                log.error(ValueError(f"Neither imaging rounds nor anchor_round provided"))
            config["round"] = tuple()  # Sometimes the case where just want to run the anchor round.
        config["round"] = tuple([r.replace(config["raw_extension"], "") for r in config["round"]])

        if config["anchor"] is not None:
            config["anchor"] = config["anchor"].replace(config["raw_extension"], "")

    nbp.round = config["round"]
    nbp.anchor = config["anchor"]
    nbp.raw_extension = config["raw_extension"]
    nbp.raw_metadata = config["raw_metadata"]
    nbp.initial_bleed_matrix = config["initial_bleed_matrix"]

    if config["dye_camera_laser"] is None:
        # Default information is project
        config["dye_camera_laser"] = str(
            importlib_resources.files("coppafish.setup").joinpath("dye_camera_laser_raw_intensity.csv")
        )
    nbp.dye_camera_laser = config["dye_camera_laser"]

    if config["code_book"] is not None:
        config["code_book"] = config["code_book"].replace(".txt", "")
        nbp.code_book = config["code_book"] + ".txt"
    else:
        # If the user has not put their code_book in, default to the one included in this project
        config["code_book"] = os.path.join(os.getcwd(), "coppafish/setup/code_book_73g.txt")

    if config["psf"] is None:
        config["psf"] = str(importlib_resources.files("coppafish.setup").joinpath("default_psf.npz"))
    nbp.psf = config["psf"]

    # Add files so save plotting information for pciseq
    config["pciseq"] = tuple([val.replace(".csv", "") for val in config["pciseq"]])
    nbp.pciseq = tuple([os.path.join(config["output_dir"], val + ".csv") for val in config["pciseq"]])

    if config["anchor"] is not None:
        round_files = config["round"] + (config["anchor"],)
    else:
        round_files = config["round"]

    if config["raw_extension"] == "jobs":
        round_files = config["round"] + [config["anchor"]]
        _, tile_names_unfiltered = get_tile_file_names(
            "",
            nbp.extract_dir,
            round_files,
            nbp_basic_info.n_tiles,
            ".zarr",
            nbp_basic_info.n_channels,
            jobs=True,
        )
    else:
        _, tile_names_unfiltered = get_tile_file_names(
            "",
            nbp.extract_dir,
            round_files,
            nbp_basic_info.n_tiles,
            ".zarr",
            nbp_basic_info.n_channels,
        )
    nbp.tile_unfiltered = utils.base.deep_convert(tile_names_unfiltered.tolist())

    return nbp<|MERGE_RESOLUTION|>--- conflicted
+++ resolved
@@ -1,13 +1,8 @@
 import importlib.resources as importlib_resources
 import os
 
-<<<<<<< HEAD
-from .. import log
+from .. import log, utils
 from ..setup.config import Config
-from .. import utils
-=======
-from .. import log, setup, utils
->>>>>>> b48af674
 from ..setup.notebook_page import NotebookPage
 from .tile_details import get_tile_file_names
 
