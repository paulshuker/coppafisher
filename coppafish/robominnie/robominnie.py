--- conflicted
+++ resolved
@@ -13,10 +13,7 @@
 # Refactored and expanded by Paul Shuker, September 2023 - present
 import os
 import csv
-<<<<<<< HEAD
-=======
 import shutil
->>>>>>> 2f281466
 import numpy as np
 import scipy.stats
 import pandas
@@ -853,20 +850,13 @@
         file_type = .zarr
         continuous_dapi = {self.include_dapi}
         r_dapi = {1 if self.include_dapi else ''}
-<<<<<<< HEAD
         ;#? Should probably be 0 for robominnie multi-tile setup? Unsure tho
-=======
-        #? Should probably be 0 for robominnie multi-tile setup? Unsure tho
->>>>>>> 2f281466
         num_rotations = 0
 
         [stitch]
         expected_overlap = {self.tile_overlap if self.n_tiles > 1 else 0}
-<<<<<<< HEAD
         shift_max_range = 6000, 6000, 100
-=======
         shift_score_thresh = {0.2 if self.n_tiles > 1 else ''}
->>>>>>> 2f281466
 
         [register]
         subvols = {1}, {8}, {8}
@@ -894,16 +884,10 @@
 
 
     def run_coppafish(
-<<<<<<< HEAD
-        self, time_pipeline: bool = True, include_omp: bool = True, jax_profile: bool = False, 
-        jax_profile_omp: bool = False, profile_omp: bool = False, save_ref_spots_data: bool = True, 
-    ):
-=======
         self, time_pipeline: bool = True, include_stitch: bool = True, include_omp: bool = True, 
         jax_profile: bool = False, jax_profile_omp: bool = False, profile_omp: bool = False, 
         save_ref_spots_data: bool = True, run_tile_by_tile: bool = False
         ):
->>>>>>> 2f281466
         """
         Run RoboMinnie instance on the entire coppafish pipeline.
 
@@ -919,17 +903,11 @@
             save_ref_spots_data (bool, optional): if true, will save ref_spots data, which is used for comparing 
                 ref_spots results to the true robominnie spots. Default: false to reduce RoboMinnie's memory usage. 
                 Default: true.
-<<<<<<< HEAD
-            
-        Returns:
-            Notebook: complete coppafish Notebook.
-=======
             run_tile_by_tile (bool, optional): run each tile on a separate notebook through 'find_spots' and 
                 'register', then merge them together. Only applicable for `n_tiles > 1`. Default: false.
         
         Returns:
             Notebook: final notebook.
->>>>>>> 2f281466
         """
         self.instructions.append(utils.base.get_function_name())
         print(f'Running coppafish')
@@ -948,14 +926,9 @@
         nb = run.initialize_nb(config_filepath)
         if time_pipeline:
             start_time = time.time()
-<<<<<<< HEAD
-        run.run_tile_indep_pipeline(nb)
-        
-=======
         run.run_tile_indep_pipeline(nb, run_tile_by_tile=run_tile_by_tile)
         if not include_stitch:
             return nb
->>>>>>> 2f281466
         run.run_stitch(nb)
 
         assert nb.stitch is not None, f'Stitch not found in notebook at {config_filepath}'
@@ -1017,10 +990,7 @@
 
         if self.omp_spot_count == 0:
             warnings.warn('Copppafish OMP found zero spots')
-<<<<<<< HEAD
-        
-=======
->>>>>>> 2f281466
+        
         return nb
 
 
