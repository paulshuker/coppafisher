--- conflicted
+++ resolved
@@ -13,37 +13,22 @@
     print(f"Prob scores for each tile: {tile_scores}")
     if any([score < 75 for score in tile_scores]):
         warnings.warn(f"Anchor method contains tile score < 75%")
-<<<<<<< HEAD
     # if any([score < 40 for score in tile_scores]):
     #     raise ValueError(f"Anchor method has a tile score < 50%. This can be a sign of a pipeline bug")
-=======
-    if any([score < 30 for score in tile_scores]):
-        raise ValueError(f"Anchor method has a tile score < 50%. This can be a sign of a pipeline bug")
->>>>>>> 17fde9bf
 
     tile_scores = rm.score_tiles("anchor", score_threshold=0.5)
     print(f"Anchor scores for each tile: {tile_scores}")
     if any([score < 75 for score in tile_scores]):
         warnings.warn(f"Anchor method contains tile score < 75%")
-<<<<<<< HEAD
     # if any([score < 40 for score in tile_scores]):
     #     raise ValueError(f"Anchor method has a tile score < 50%. This can be a sign of a pipeline bug")
-=======
-    if any([score < 30 for score in tile_scores]):
-        raise ValueError(f"Anchor method has a tile score < 50%. This can be a sign of a pipeline bug")
->>>>>>> 17fde9bf
 
     tile_scores = rm.score_tiles("omp", score_threshold=0.4)
     print(f"OMP scores for each tile: {tile_scores}")
     if any([score < 75 for score in tile_scores]):
         warnings.warn(f"OMP method contains tile score < 75%")
-<<<<<<< HEAD
     # if any([score < 40 for score in tile_scores]):
     #     raise ValueError(f"OMP method has a tile score < 50%. This can be a sign of a pipeline bug")
-=======
-    if any([score < 30 for score in tile_scores]):
-        raise ValueError(f"OMP method has a tile score < 50%. This can be a sign of a pipeline bug")
->>>>>>> 17fde9bf
 
 
 @pytest.mark.integration
