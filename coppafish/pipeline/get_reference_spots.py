import numpy as np

from .. import log
from ..call_spots import base as call_spots_base
from ..setup import NotebookPage
from ..spot_colours import base as spot_colours_base


def get_reference_spots(
    nbp_basic: NotebookPage,
    nbp_filter: NotebookPage,
    nbp_find_spots: NotebookPage,
    nbp_register: NotebookPage,
    nbp_stitch: NotebookPage,
) -> NotebookPage:
    """
    This takes each spot found on the reference round/channel and computes the corresponding intensity
    in each of the imaging rounds/channels.

    Args:
        nbp_file: `file_names` notebook page.
        nbp_basic: `basic_info` notebook page.
        nbp_find_spots: 'find_spots' notebook page.
        nbp_extract: `extract` notebook page.
        nbp_register: `register` notebook page.
        nbp_stitch: `stitch` notebook page.

    Returns:
        `NotebookPage[ref_spots]` - Page containing intensity of each reference spot on each imaging round/channel.
    """
    # Create a notebook page for ref_spots which stores information like local coords, tile_no of each spot and more.
    nbp = NotebookPage("ref_spots")
    # The code is going to loop through all tiles, as we expect some anchor spots on each tile but r and c should stay
    # fixed as the value of the reference round and reference channel
    tile_origin = nbp_stitch.tile_origin
    r = nbp_basic.anchor_round
    c = nbp_basic.anchor_channel
    log.debug("Get ref spots started")
    use_tiles, use_rounds, use_channels = np.array(nbp_basic.use_tiles), nbp_basic.use_rounds, nbp_basic.use_channels

    # all means all spots found on the reference round / channel
    all_local_yxz = np.zeros((0, 3), dtype=np.int16)
    all_local_tile = np.zeros(0, dtype=np.int16)

    # Loop through tiles and record the local_yxz spots on this tile.
    # We then append this to all_local_yxz and all_local_tile arrays.
    for t in nbp_basic.use_tiles:
        t_local_yxz = nbp_find_spots.spot_yxz[f"t{t}r{r}c{c}"][:]
        if np.shape(t_local_yxz)[0] == 0:
            continue
        all_local_yxz = np.append(all_local_yxz, t_local_yxz, axis=0)
        all_local_tile = np.append(all_local_tile, np.full(t_local_yxz.shape[0], t, dtype=np.int16))

    # find duplicate spots as those detected on a tile which is not tile centre they are closest to
    not_duplicate = call_spots_base.get_non_duplicate(
        tile_origin, list(nbp_basic.use_tiles), nbp_basic.tile_centre, all_local_yxz, all_local_tile
    )

    # nd means all spots that are not duplicate
    nd_local_yxz = all_local_yxz[not_duplicate]
    nd_local_tile = all_local_tile[not_duplicate]

    # Only save used rounds/channels initially
    n_use_rounds, n_use_channels, n_use_tiles = len(use_rounds), len(use_channels), len(use_tiles)
    spot_colours = np.zeros((0, n_use_rounds, n_use_channels), dtype=np.float32)
    local_yxz = np.zeros((0, 3), dtype=np.int16)
    tile = np.zeros(0, dtype=np.int16)
    log.info("Reading in spot_colours for ref_round spots")
    for t in nbp_basic.use_tiles:
        in_tile = nd_local_tile == t
        if np.sum(in_tile) == 0:
            continue
        log.info(f"Tile {np.where(use_tiles==t)[0][0]+1}/{n_use_tiles}")
<<<<<<< HEAD
        log.debug(f"Tile {t} has {nd_local_yxz[in_tile].shape[0]} reference spots")
        colours = spot_colours_base.get_spot_colours_safe(
=======
        colours = spot_colours_base.get_spot_colours_new_safe(
>>>>>>> 70553e7c
            nbp_basic,
            image=nbp_filter.images,
            flow=nbp_register.flow,
            affine=nbp_register.icp_correction,
            tile=t,
            yxz=nd_local_yxz[in_tile],
            use_rounds=use_rounds,
            use_channels=use_channels,
        )
        valid = ~(np.isnan(colours).any(1).any(1))
        log.debug(f"Valid ref pixel colours: {valid.sum()} out of {valid.size} for tile {t}")
        spot_colours = np.append(spot_colours, colours[valid], axis=0)
        local_yxz = np.append(local_yxz, nd_local_yxz[in_tile][valid], axis=0)
        tile = np.append(tile, np.ones(valid.sum(), dtype=np.int16) * t)

    # save spot info to notebook
    nbp.local_yxz = local_yxz
    nbp.tile = tile
    nbp.colours = spot_colours
    log.debug("Get ref spots complete")

    return nbp<|MERGE_RESOLUTION|>--- conflicted
+++ resolved
@@ -71,12 +71,8 @@
         if np.sum(in_tile) == 0:
             continue
         log.info(f"Tile {np.where(use_tiles==t)[0][0]+1}/{n_use_tiles}")
-<<<<<<< HEAD
         log.debug(f"Tile {t} has {nd_local_yxz[in_tile].shape[0]} reference spots")
-        colours = spot_colours_base.get_spot_colours_safe(
-=======
         colours = spot_colours_base.get_spot_colours_new_safe(
->>>>>>> 70553e7c
             nbp_basic,
             image=nbp_filter.images,
             flow=nbp_register.flow,
