import numpy as np
from typing import Tuple
from tqdm import tqdm
from itertools import product
from scipy.sparse.linalg import svds

from ..setup.notebook import NotebookPage
from .. import call_spots
from .. import spot_colors
from .. import utils
from .. import scale
from .. import logging
from scipy.sparse.linalg import svds


def call_reference_spots(
    config: dict,
    nbp_file: NotebookPage,
    nbp_basic: NotebookPage,
    nbp_ref_spots: NotebookPage,
    nbp_extract: NotebookPage,
    nbp_filter: NotebookPage,
    transform: np.ndarray,
    overwrite_ref_spots: bool = False,
) -> Tuple[NotebookPage, NotebookPage]:
    """
    This produces the bleed matrix and expected code for each gene as well as producing a gene assignment based on a
    simple dot product for spots found on the reference round.

    Returns the `call_spots` notebook page and adds the following variables to the `ref_spots` page:
    `gene_no`, `score`, `score_diff`, `intensity`.

    See `'call_spots'` and `'ref_spots'` sections of `notebook_comments.json` file
    for description of the variables in each page.

    Args:
        config: Dictionary obtained from `'call_spots'` section of config file.
        nbp_file: `file_names` notebook page.
        nbp_basic: `basic_info` notebook page.
        nbp_ref_spots: `ref_spots` notebook page containing all variables produced in `pipeline/reference_spots.py` i.e.
            `local_yxz`, `isolated`, `tile`, `colors`.
            `gene_no`, `score`, `score_diff`, `intensity` should all be `None` to add them here, unless
            `overwrite_ref_spots == True`.
        nbp_extract: `extract` notebook page.
        nbp_filter: `filter` notebook page.
        transform: float [n_tiles x n_rounds x n_channels x 4 x 3] affine transform for each tile, round and channel
        overwrite_ref_spots: If `True`, the variables:
            * `gene_no`
            * `score`
            * `score_diff`
            * `intensity`

            in `nbp_ref_spots` will be overwritten if they exist. If this is `False`, they will only be overwritten
            if they are all set to `None`, otherwise an error will occur.

    Returns:
        `NotebookPage[call_spots]` - Page contains bleed matrix and expected code for each gene.
        `NotebookPage[ref_spots]` - Page contains gene assignments and info for spots found on reference round.
            Parameters added are: intensity, score, gene_no, score_diff
    """
    if overwrite_ref_spots:
        logging.warn(
            "\noverwrite_ref_spots = True so will overwrite:\ngene_no, gene_score, score_diff, intensity,"
            "\nbackground_strength in nbp_ref_spots."
        )
    else:
        # Raise error if data in nbp_ref_spots already exists that will be overwritten in this function.
        error_message = ""
        for var in [
            "gene_no",
            "gene_score",
            "score_diff",
            "intensity",
            "background_strength",
            "gene_probs",
            "dye_strengths",
        ]:
            if hasattr(nbp_ref_spots, var) and nbp_ref_spots.__getattribute__(var) is not None:
                error_message += (
                    f"\nnbp_ref_spots.{var} is not None but this function will overwrite {var}."
                    f"\nRun with overwrite_ref_spots = True to get past this error."
                )
        if len(error_message) > 0:
            logging.error(ValueError(error_message))

    nbp_ref_spots.finalized = False  # So we can add and delete ref_spots page variables
    # delete all variables in ref_spots set to None so can add them later.
    for var in ["gene_no", "score", "score_diff", "intensity", "background_strength", "gene_probs", "dye_strengths"]:
        if hasattr(nbp_ref_spots, var):
            nbp_ref_spots.__delattr__(var)
    nbp = NotebookPage("call_spots")
    nbp.software_version = utils.system.get_software_version()
    nbp.revision_hash = utils.system.get_git_revision_hash()
    logging.debug("Call ref spots started")

    # 0. Initialise frequently used variables
    # Load gene names and codes
    gene_names, gene_codes = np.genfromtxt(nbp_file.code_book, dtype=(str, str)).transpose()
    gene_codes = np.array([[int(i) for i in gene_codes[j]] for j in range(len(gene_codes))])
    n_genes = len(gene_names)
    # Load bleed matrix info
    if nbp_file.initial_bleed_matrix is None:
        expected_dye_names = ["ATTO425", "AF488", "DY520XL", "AF532", "AF594", "AF647", "AF750"]
        assert nbp_basic.dye_names == expected_dye_names, (
            f"To use the default bleed matrix, dye names must be given in the order {expected_dye_names}, but got "
            + f"{nbp_basic.dye_names}."
        )
        # default_bleed_matrix_filepath = importlib_resources.files('coppafish.setup').joinpath('default_bleed.npy')
        # initial_bleed_matrix = np.load(default_bleed_matrix_filepath).copy()
        dye_info = {
            "ATTO425": np.array(
                [
                    394,
                    7264,
                    499,
                    132,
                    53625,
                    46572,
                    4675,
                    488,
                    850,
                    51750,
                    2817,
                    226,
                    100,
                    22559,
                    124,
                    124,
                    100,
                    100,
                    260,
                    169,
                    100,
                    100,
                    114,
                    134,
                    100,
                    100,
                    99,
                    103,
                ]
            ),
            "AF488": np.array(
                [
                    104,
                    370,
                    162,
                    114,
                    62454,
                    809,
                    2081,
                    254,
                    102,
                    45360,
                    8053,
                    368,
                    100,
                    40051,
                    3422,
                    309,
                    100,
                    132,
                    120,
                    120,
                    100,
                    100,
                    100,
                    130,
                    99,
                    100,
                    99,
                    103,
                ]
            ),
            "DY520XL": np.array(
                [
                    103,
                    114,
                    191,
                    513,
                    55456,
                    109,
                    907,
                    5440,
                    99,
                    117,
                    2440,
                    8675,
                    100,
                    25424,
                    5573,
                    42901,
                    100,
                    100,
                    10458,
                    50094,
                    100,
                    100,
                    324,
                    4089,
                    100,
                    100,
                    100,
                    102,
                ]
            ),
            "AF532": np.array(
                [
                    106,
                    157,
                    313,
                    123,
                    55021,
                    142,
                    1897,
                    304,
                    101,
                    1466,
                    7980,
                    487,
                    100,
                    31753,
                    49791,
                    4511,
                    100,
                    849,
                    38668,
                    1919,
                    100,
                    100,
                    100,
                    131,
                    100,
                    100,
                    99,
                    102,
                ]
            ),
            "AF594": np.array(
                [
                    104,
                    113,
                    1168,
                    585,
                    65378,
                    104,
                    569,
                    509,
                    102,
                    119,
                    854,
                    378,
                    100,
                    42236,
                    5799,
                    3963,
                    100,
                    100,
                    36766,
                    14856,
                    100,
                    100,
                    3519,
                    3081,
                    100,
                    100,
                    100,
                    103,
                ]
            ),
            "AF647": np.array(
                [
                    481,
                    314,
                    124,
                    344,
                    50254,
                    125,
                    126,
                    374,
                    98,
                    202,
                    152,
                    449,
                    100,
                    26103,
                    402,
                    5277,
                    100,
                    101,
                    1155,
                    27251,
                    100,
                    100,
                    442,
                    65457,
                    100,
                    100,
                    100,
                    118,
                ]
            ),
            "AF750": np.array(
                [
                    106,
                    114,
                    107,
                    127,
                    65531,
                    108,
                    124,
                    193,
                    104,
                    142,
                    142,
                    153,
                    100,
                    55738,
                    183,
                    168,
                    100,
                    99,
                    366,
                    245,
                    100,
                    100,
                    101,
                    882,
                    100,
                    100,
                    99,
                    2219,
                ]
            ),
        }
        # initial_bleed_matrix is n_channels x n_dyes
        initial_bleed_matrix = np.zeros((len(nbp_basic.use_channels), len(nbp_basic.dye_names)))
        # Populate initial_bleed_matrix with dye info for all channels in use
        for i, dye in enumerate(nbp_basic.dye_names):
            initial_bleed_matrix[:, i] = dye_info[dye][nbp_basic.use_channels]
    if nbp_file.initial_bleed_matrix is not None:
        # Use an initial bleed matrix given by the user
        initial_bleed_matrix = np.load(nbp_file.initial_bleed_matrix)
    expected_shape = (len(nbp_basic.use_channels), len(nbp_basic.dye_names))
    assert initial_bleed_matrix.shape == expected_shape, (
        f"Initial bleed matrix at {nbp_file.initial_bleed_matrix} has shape {initial_bleed_matrix.shape}, "
        + f"expected {expected_shape}."
    )

    # Load spot colours and background colours
    bleed_matrix = initial_bleed_matrix / np.linalg.norm(initial_bleed_matrix, axis=0)
    colours = nbp_ref_spots.colors[:, :, nbp_basic.use_channels].astype(float)
    bg_colours = nbp_ref_spots.bg_colours.astype(float)
    spot_tile = nbp_ref_spots.tile
    n_spots, n_rounds, n_channels_use = colours.shape
    n_dyes = initial_bleed_matrix.shape[1]
    n_tiles, use_channels = nbp_basic.n_tiles, nbp_basic.use_channels
    colour_norm_factor = np.ones((n_tiles, n_rounds, n_channels_use))
    gene_efficiency = np.ones((n_genes, n_rounds))
    pseudo_bleed_matrix = np.zeros((n_tiles, n_rounds, initial_bleed_matrix.shape[0], initial_bleed_matrix.shape[1]))

    # Part 1: Estimate norm_factor[t, r, c] for each tile t, round r and channel c + remove background
    for t in tqdm(nbp_basic.use_tiles, desc="Estimating norm_factors for each tile"):
        tile_colours = colours[spot_tile == t]
        if nbp_basic.use_preseq:
            tile_bg_colours = bg_colours[spot_tile == t]
        else:
            tile_bg_colours = np.percentile(tile_colours, 25, axis=1)
            tile_bg_colours = np.repeat(tile_bg_colours[:, np.newaxis, :], n_rounds, axis=1)
        tile_bg_strength = np.sum(np.abs(tile_bg_colours), axis=(1, 2))
        if np.allclose(tile_bg_strength, tile_bg_strength[0]):
            # All pixels have the same background strength
            continue
        weak_bg = tile_bg_strength < np.percentile(tile_bg_strength, 50)
        if np.all(np.logical_not(weak_bg)):
            continue
        tile_colours = tile_colours[weak_bg]
        # normalise pixel colours by round and channel on this tile
        colour_norm_factor[t] = np.percentile(abs(tile_colours), 95, axis=0)
        colours[spot_tile == t] /= colour_norm_factor[t]
    # Remove background
    bg_codes = np.zeros((n_spots, n_rounds, n_channels_use))
    bg = np.percentile(colours, 25, axis=1)
    for r, c in product(range(n_rounds), range(n_channels_use)):
        bg_codes[:, r, c] = bg[:, c]
    colours -= bg_codes

    # Part 2: Estimate gene assignment g[s] for each spot s
    # This is done by calculating prob(g|s) = (prob(s|g) * prob(g) / prob(s)) under a bayes model where
    # prob(s|g) ~ Fisher Von Mises distribution
    bled_codes = call_spots.get_bled_codes(
        gene_codes=gene_codes, bleed_matrix=bleed_matrix, gene_efficiency=gene_efficiency
    )
    gene_prob = call_spots.gene_prob_score(spot_colours=colours, bled_codes=bled_codes)
    gene_no = np.argmax(gene_prob, axis=1)
    gene_prob_score = np.max(gene_prob, axis=1)

    # Part 3: Update our colour norm factor and bleed matrix. To do this, we will sample dyes from each tile and round
    # - generating a new un-normalised bleed matrix for each tile and round. We will then use least squares to find the
    # best colour scaling factors omega = (w_1, ..., w_7) for each tile and round such that
    # omega_i * initial_bleed_matrix[i] ~ bleed_matrix[t, r, i] for all i. We can then assimilate these scaling factors
    # into our colour norm factor.
    gene_prob_bleed_thresh = min(np.percentile(gene_prob_score, 80), 0.8)
    bg_percentile = 50
    bg_strength = np.linalg.norm(bg_codes, axis=(1, 2))
    # first, estimate bleed matrix
    for d in tqdm(range(n_dyes), desc="Estimating bleed matrix"):
        colours_d = np.zeros((0, n_channels_use))
        for r in range(n_rounds):
            my_genes = [g for g in range(n_genes) if gene_codes[g, r] == d]
            keep = (
                (gene_prob_score > gene_prob_bleed_thresh) * (bg_strength < np.percentile(bg_strength, bg_percentile))
            ) * np.isin(gene_no, my_genes)
            colours_d = colours[keep, r, :]
            is_positive = np.sum(colours_d, axis=1) > 0
            colours_d = colours_d[is_positive]
            if len(colours_d) == 0:
                continue
            # Now we have colours_d, we can estimate the bleed matrix for this dye
            u, s, v = svds(colours_d, k=1)
            v = v[0]
            v *= np.sign(v[np.argmax(np.abs(v))])  # Make sure the largest element is positive
            bleed_matrix[:, d] = v

    # now get pseudo bleed matrix for each tile and round
    for t, r in product(nbp_basic.use_tiles, range(n_rounds)):
        for d in range(n_dyes):
            my_genes = [g for g in range(n_genes) if gene_codes[g, r] == d]
            keep = (
                (spot_tile == t)
                * (gene_prob_score > gene_prob_bleed_thresh)
                * (bg_strength < np.percentile(bg_strength, bg_percentile))
            ) * np.isin(gene_no, my_genes)
            colours_trd = colours[keep, r, :]
            logging.info(
                "Tile " + str(t) + " Round " + str(r) + "Dye" + str(d) + " has " + str(len(colours_trd)) + " spots."
            )
            if len(colours_trd) == 0:
                pseudo_bleed_matrix[t, r, :, d] = bleed_matrix[:, d]
            else:
                pseudo_bleed_matrix[t, r, :, d] = np.mean(colours_trd, axis=0)

    # We'll use these to update our colour norm factor
    colour_norm_factor_update = np.ones_like(colour_norm_factor)
    for t, r, c in product(nbp_basic.use_tiles, range(n_rounds), range(n_channels_use)):
        colour_norm_factor_update[t, r, c] = np.dot(pseudo_bleed_matrix[t, r, c], bleed_matrix[c]) / np.dot(
            bleed_matrix[c], bleed_matrix[c]
        )
    # Update colours and colour_norm_factor
    for t in nbp_basic.use_tiles:
        colours[spot_tile == t] /= colour_norm_factor_update[t]
    colour_norm_factor *= colour_norm_factor_update

    # Part 4: Estimate gene_efficiency[g, r] for each gene g and round r
<<<<<<< HEAD
    ge_spot_no_thresh = 10
=======
    ge_min_spots = 10
>>>>>>> a6e0d697
    gene_prob_ge_thresh = max(np.percentile(gene_prob_score, 75), 0.75)
    use_ge = np.zeros(n_spots, dtype=bool)
    for g in tqdm(range(n_genes), desc="Estimating gene efficiencies"):
        keep = (gene_no == g) * (gene_prob_score > gene_prob_ge_thresh)
        gene_g_colours = colours[keep]
        # Skip gene if not enough spots.
<<<<<<< HEAD
        if len(gene_g_colours) < ge_spot_no_thresh:
=======
        if len(gene_g_colours) < ge_min_spots:
>>>>>>> a6e0d697
            continue
        for r in range(n_rounds):
            expected_dye_colour = bleed_matrix[:, gene_codes[g, r]]
            gene_efficiency[g, r] = np.dot(np.mean(gene_g_colours[:, r], axis=0), expected_dye_colour)
        use_ge += keep
    # Recalculate bled_codes with updated gene_efficiency
    bled_codes = call_spots.get_bled_codes(
        gene_codes=gene_codes, bleed_matrix=bleed_matrix, gene_efficiency=gene_efficiency
    )

    # 3.3 Update gene coefficients
    n_spots = colours.shape[0]
    n_genes = bled_codes.shape[0]
    gene_no, gene_score, gene_score_second = call_spots.dot_product_score(
        spot_colours=colours.reshape((n_spots, -1)), bled_codes=bled_codes.reshape((n_genes, -1))
    )[:3]

    # save overwritable variables in nbp_ref_spots
    nbp_ref_spots.gene_no = gene_no
    nbp_ref_spots.score = gene_score
    nbp_ref_spots.score_diff = gene_score - gene_score_second
    nbp_ref_spots.intensity = np.median(np.max(colours, axis=2), axis=1).astype(np.float32)
    nbp_ref_spots.background_strength = bg_codes
    nbp_ref_spots.gene_probs = gene_prob
    # nbp_ref_spots.dye_strengths = dye_strength
    nbp_ref_spots.finalized = True

    # Save variables in nbp
    nbp.use_ge = np.asarray(use_ge)
    nbp.gene_names = gene_names
    nbp.gene_codes = gene_codes
    # Now expand variables to have n_channels channels instead of n_channels_use channels. For some variables, we
    # also need to swap axes as the expand channels function assumes the last axis is the channel axis.
    nbp.color_norm_factor = utils.base.expand_channels(colour_norm_factor, use_channels, nbp_basic.n_channels)
    nbp.initial_bleed_matrix = utils.base.expand_channels(initial_bleed_matrix.T, use_channels, nbp_basic.n_channels).T
    nbp.bleed_matrix = utils.base.expand_channels(bleed_matrix.T, use_channels, nbp_basic.n_channels).T
    nbp.bled_codes_ge = utils.base.expand_channels(bled_codes, use_channels, nbp_basic.n_channels)
    nbp.bled_codes = utils.base.expand_channels(
        call_spots.get_bled_codes(
            gene_codes=gene_codes, bleed_matrix=bleed_matrix, gene_efficiency=np.ones((n_genes, n_rounds))
        ),
        use_channels,
        nbp_basic.n_channels,
    )
    nbp.gene_efficiency = gene_efficiency

    # Extract abs intensity percentile
    central_tile = scale.base.central_tile(nbp_basic.tilepos_yx, nbp_basic.use_tiles)
    if nbp_basic.is_3d:
        mid_z = int(nbp_basic.use_z[0] + (nbp_basic.use_z[-1] - nbp_basic.use_z[0]) // 2 - min(nbp_basic.use_z))
    else:
        mid_z = None
    pixel_colors = spot_colors.get_spot_colors(yxz_base=spot_colors.all_pixel_yxz(nbp_basic.tile_sz, nbp_basic.tile_sz, mid_z),
                                               t=central_tile, transform=transform, bg_scale=nbp_filter.bg_scale,
                                               file_type=nbp_extract.file_type,
                                               nbp_file=nbp_file, nbp_basic=nbp_basic, return_in_bounds=True)[0]
    pixel_intensity = call_spots.get_spot_intensity(np.abs(pixel_colors) / colour_norm_factor[central_tile])
    nbp.abs_intensity_percentile = np.percentile(pixel_intensity, np.arange(1, 101))
    logging.debug("Call ref spots complete")

    return nbp, nbp_ref_spots<|MERGE_RESOLUTION|>--- conflicted
+++ resolved
@@ -452,22 +452,15 @@
     colour_norm_factor *= colour_norm_factor_update
 
     # Part 4: Estimate gene_efficiency[g, r] for each gene g and round r
-<<<<<<< HEAD
-    ge_spot_no_thresh = 10
-=======
+
     ge_min_spots = 10
->>>>>>> a6e0d697
     gene_prob_ge_thresh = max(np.percentile(gene_prob_score, 75), 0.75)
     use_ge = np.zeros(n_spots, dtype=bool)
     for g in tqdm(range(n_genes), desc="Estimating gene efficiencies"):
         keep = (gene_no == g) * (gene_prob_score > gene_prob_ge_thresh)
         gene_g_colours = colours[keep]
         # Skip gene if not enough spots.
-<<<<<<< HEAD
-        if len(gene_g_colours) < ge_spot_no_thresh:
-=======
         if len(gene_g_colours) < ge_min_spots:
->>>>>>> a6e0d697
             continue
         for r in range(n_rounds):
             expected_dye_colour = bleed_matrix[:, gene_codes[g, r]]
