import numpy as np
from typing import Tuple
from tqdm import tqdm
from itertools import product
from scipy.sparse.linalg import svds

from ..setup.notebook import NotebookPage
from .. import call_spots
from .. import spot_colors
from .. import utils
from .. import scale
<<<<<<< HEAD
from .. import logging
=======
from scipy.sparse.linalg import svds
>>>>>>> 2eee1963


def call_reference_spots(
    config: dict,
    nbp_file: NotebookPage,
    nbp_basic: NotebookPage,
    nbp_ref_spots: NotebookPage,
    nbp_extract: NotebookPage,
    nbp_filter: NotebookPage,
    transform: np.ndarray,
    overwrite_ref_spots: bool = False,
) -> Tuple[NotebookPage, NotebookPage]:
    """
    This produces the bleed matrix and expected code for each gene as well as producing a gene assignment based on a
    simple dot product for spots found on the reference round.

    Returns the `call_spots` notebook page and adds the following variables to the `ref_spots` page:
    `gene_no`, `score`, `score_diff`, `intensity`.

    See `'call_spots'` and `'ref_spots'` sections of `notebook_comments.json` file
    for description of the variables in each page.

    Args:
        config: Dictionary obtained from `'call_spots'` section of config file.
        nbp_file: `file_names` notebook page.
        nbp_basic: `basic_info` notebook page.
        nbp_ref_spots: `ref_spots` notebook page containing all variables produced in `pipeline/reference_spots.py` i.e.
            `local_yxz`, `isolated`, `tile`, `colors`.
            `gene_no`, `score`, `score_diff`, `intensity` should all be `None` to add them here, unless
            `overwrite_ref_spots == True`.
        nbp_extract: `extract` notebook page.
        nbp_filter: `filter` notebook page.
        transform: float [n_tiles x n_rounds x n_channels x 4 x 3] affine transform for each tile, round and channel
        overwrite_ref_spots: If `True`, the variables:
            * `gene_no`
            * `score`
            * `score_diff`
            * `intensity`

            in `nbp_ref_spots` will be overwritten if they exist. If this is `False`, they will only be overwritten
            if they are all set to `None`, otherwise an error will occur.

    Returns:
        `NotebookPage[call_spots]` - Page contains bleed matrix and expected code for each gene.
        `NotebookPage[ref_spots]` - Page contains gene assignments and info for spots found on reference round.
            Parameters added are: intensity, score, gene_no, score_diff
    """
    if overwrite_ref_spots:
        logging.warn(
            "\noverwrite_ref_spots = True so will overwrite:\ngene_no, gene_score, score_diff, intensity,"
            "\nbackground_strength in nbp_ref_spots."
        )
    else:
        # Raise error if data in nbp_ref_spots already exists that will be overwritten in this function.
        error_message = ""
        for var in [
            "gene_no",
            "gene_score",
            "score_diff",
            "intensity",
            "background_strength",
            "gene_probs",
            "dye_strengths",
        ]:
            if hasattr(nbp_ref_spots, var) and nbp_ref_spots.__getattribute__(var) is not None:
                error_message += (
                    f"\nnbp_ref_spots.{var} is not None but this function will overwrite {var}."
                    f"\nRun with overwrite_ref_spots = True to get past this error."
                )
        if len(error_message) > 0:
            logging.error(ValueError(error_message))

    nbp_ref_spots.finalized = False  # So we can add and delete ref_spots page variables
    # delete all variables in ref_spots set to None so can add them later.
    for var in ["gene_no", "score", "score_diff", "intensity", "background_strength", "gene_probs", "dye_strengths"]:
        if hasattr(nbp_ref_spots, var):
            nbp_ref_spots.__delattr__(var)
    nbp = NotebookPage("call_spots")
    nbp.software_version = utils.system.get_software_version()
    nbp.revision_hash = utils.system.get_git_revision_hash()
    logging.debug("Call ref spots started")

    # 0. Initialise frequently used variables
    # Load gene names and codes
    gene_names, gene_codes = np.genfromtxt(nbp_file.code_book, dtype=(str, str)).transpose()
    gene_codes = np.array([[int(i) for i in gene_codes[j]] for j in range(len(gene_codes))])
    n_genes = len(gene_names)
    # Load bleed matrix info
    if nbp_file.initial_bleed_matrix is None:
        expected_dye_names = ["ATTO425", "AF488", "DY520XL", "AF532", "AF594", "AF647", "AF750"]
        assert nbp_basic.dye_names == expected_dye_names, (
            f"To use the default bleed matrix, dye names must be given in the order {expected_dye_names}, but got "
            + f"{nbp_basic.dye_names}."
        )
        # default_bleed_matrix_filepath = importlib_resources.files('coppafish.setup').joinpath('default_bleed.npy')
        # initial_bleed_matrix = np.load(default_bleed_matrix_filepath).copy()
        dye_info = {
            "ATTO425": np.array(
                [
                    394,
                    7264,
                    499,
                    132,
                    53625,
                    46572,
                    4675,
                    488,
                    850,
                    51750,
                    2817,
                    226,
                    100,
                    22559,
                    124,
                    124,
                    100,
                    100,
                    260,
                    169,
                    100,
                    100,
                    114,
                    134,
                    100,
                    100,
                    99,
                    103,
                ]
            ),
            "AF488": np.array(
                [
                    104,
                    370,
                    162,
                    114,
                    62454,
                    809,
                    2081,
                    254,
                    102,
                    45360,
                    8053,
                    368,
                    100,
                    40051,
                    3422,
                    309,
                    100,
                    132,
                    120,
                    120,
                    100,
                    100,
                    100,
                    130,
                    99,
                    100,
                    99,
                    103,
                ]
            ),
            "DY520XL": np.array(
                [
                    103,
                    114,
                    191,
                    513,
                    55456,
                    109,
                    907,
                    5440,
                    99,
                    117,
                    2440,
                    8675,
                    100,
                    25424,
                    5573,
                    42901,
                    100,
                    100,
                    10458,
                    50094,
                    100,
                    100,
                    324,
                    4089,
                    100,
                    100,
                    100,
                    102,
                ]
            ),
            "AF532": np.array(
                [
                    106,
                    157,
                    313,
                    123,
                    55021,
                    142,
                    1897,
                    304,
                    101,
                    1466,
                    7980,
                    487,
                    100,
                    31753,
                    49791,
                    4511,
                    100,
                    849,
                    38668,
                    1919,
                    100,
                    100,
                    100,
                    131,
                    100,
                    100,
                    99,
                    102,
                ]
            ),
            "AF594": np.array(
                [
                    104,
                    113,
                    1168,
                    585,
                    65378,
                    104,
                    569,
                    509,
                    102,
                    119,
                    854,
                    378,
                    100,
                    42236,
                    5799,
                    3963,
                    100,
                    100,
                    36766,
                    14856,
                    100,
                    100,
                    3519,
                    3081,
                    100,
                    100,
                    100,
                    103,
                ]
            ),
            "AF647": np.array(
                [
                    481,
                    314,
                    124,
                    344,
                    50254,
                    125,
                    126,
                    374,
                    98,
                    202,
                    152,
                    449,
                    100,
                    26103,
                    402,
                    5277,
                    100,
                    101,
                    1155,
                    27251,
                    100,
                    100,
                    442,
                    65457,
                    100,
                    100,
                    100,
                    118,
                ]
            ),
            "AF750": np.array(
                [
                    106,
                    114,
                    107,
                    127,
                    65531,
                    108,
                    124,
                    193,
                    104,
                    142,
                    142,
                    153,
                    100,
                    55738,
                    183,
                    168,
                    100,
                    99,
                    366,
                    245,
                    100,
                    100,
                    101,
                    882,
                    100,
                    100,
                    99,
                    2219,
                ]
            ),
        }
        # initial_bleed_matrix is n_channels x n_dyes
        initial_bleed_matrix = np.zeros((len(nbp_basic.use_channels), len(nbp_basic.dye_names)))
        # Populate initial_bleed_matrix with dye info for all channels in use
        for i, dye in enumerate(nbp_basic.dye_names):
            initial_bleed_matrix[:, i] = dye_info[dye][nbp_basic.use_channels]
    if nbp_file.initial_bleed_matrix is not None:
        # Use an initial bleed matrix given by the user
        initial_bleed_matrix = np.load(nbp_file.initial_bleed_matrix)
    expected_shape = (len(nbp_basic.use_channels), len(nbp_basic.dye_names))
    assert initial_bleed_matrix.shape == expected_shape, (
        f"Initial bleed matrix at {nbp_file.initial_bleed_matrix} has shape {initial_bleed_matrix.shape}, "
        + f"expected {expected_shape}."
    )

    # Load spot colours and background colours
    bleed_matrix = initial_bleed_matrix / np.linalg.norm(initial_bleed_matrix, axis=0)
    colours = nbp_ref_spots.colors[:, :, nbp_basic.use_channels].astype(float)
    bg_colours = nbp_ref_spots.bg_colours.astype(float)
    spot_tile = nbp_ref_spots.tile
    n_spots, n_rounds, n_channels_use = colours.shape
    n_dyes = initial_bleed_matrix.shape[1]
    n_tiles, use_channels = nbp_basic.n_tiles, nbp_basic.use_channels
    colour_norm_factor = np.ones((n_tiles, n_rounds, n_channels_use))
    gene_efficiency = np.ones((n_genes, n_rounds))
    pseudo_bleed_matrix = np.zeros((n_tiles, n_rounds, initial_bleed_matrix.shape[0], initial_bleed_matrix.shape[1]))

    # Part 1: Estimate norm_factor[t, r, c] for each tile t, round r and channel c + remove background
    for t in tqdm(nbp_basic.use_tiles, desc="Estimating norm_factors for each tile"):
        tile_colours = colours[spot_tile == t]
        if nbp_basic.use_preseq:
            tile_bg_colours = bg_colours[spot_tile == t]
        else:
            tile_bg_colours = np.percentile(tile_colours, 25, axis=1)
            tile_bg_colours = np.repeat(tile_bg_colours[:, np.newaxis, :], n_rounds, axis=1)
        tile_bg_strength = np.sum(np.abs(tile_bg_colours), axis=(1, 2))
        if np.allclose(tile_bg_strength, tile_bg_strength[0]):
            # All pixels have the same background strength
            continue
        weak_bg = tile_bg_strength < np.percentile(tile_bg_strength, 50)
        if np.all(np.logical_not(weak_bg)):
            continue
        tile_colours = tile_colours[weak_bg]
        # normalise pixel colours by round and channel on this tile
        colour_norm_factor[t] = np.percentile(abs(tile_colours), 95, axis=0)
        colours[spot_tile == t] /= colour_norm_factor[t]
    # Remove background
    bg_codes = np.zeros((n_spots, n_rounds, n_channels_use))
    bg = np.percentile(colours, 25, axis=1)
    for r, c in product(range(n_rounds), range(n_channels_use)):
        bg_codes[:, r, c] = bg[:, c]
    colours -= bg_codes

    # Part 2: Estimate gene assignment g[s] for each spot s
    # This is done by calculating prob(g|s) = (prob(s|g) * prob(g) / prob(s)) under a bayes model where
    # prob(s|g) ~ Fisher Von Mises distribution
    bled_codes = call_spots.get_bled_codes(
        gene_codes=gene_codes, bleed_matrix=bleed_matrix, gene_efficiency=gene_efficiency
    )
    gene_prob = call_spots.gene_prob_score(spot_colours=colours, bled_codes=bled_codes)
    gene_no = np.argmax(gene_prob, axis=1)
    gene_prob_score = np.max(gene_prob, axis=1)

    # Part 3: Update our colour norm factor and bleed matrix. To do this, we will sample dyes from each tile and round
    # - generating a new un-normalised bleed matrix for each tile and round. We will then use least squares to find the
    # best colour scaling factors omega = (w_1, ..., w_7) for each tile and round such that
    # omega_i * initial_bleed_matrix[i] ~ bleed_matrix[t, r, i] for all i. We can then assimilate these scaling factors
    # into our colour norm factor.
    gene_prob_bleed_thresh = min(np.percentile(gene_prob_score, 80), 0.8)
    bg_percentile = 50
    bg_strength = np.linalg.norm(bg_codes, axis=(1, 2))
    # first, estimate bleed matrix
    for d in tqdm(range(n_dyes), desc="Estimating bleed matrix"):
        colours_d = np.zeros((0, n_channels_use))
        for r in range(n_rounds):
            my_genes = [g for g in range(n_genes) if gene_codes[g, r] == d]
            keep = (
                (gene_prob_score > gene_prob_bleed_thresh) * (bg_strength < np.percentile(bg_strength, bg_percentile))
            ) * np.isin(gene_no, my_genes)
            colours_d = colours[keep, r, :]
            is_positive = np.sum(colours_d, axis=1) > 0
            colours_d = colours_d[is_positive]
            if len(colours_d) == 0:
                continue
            # Now we have colours_d, we can estimate the bleed matrix for this dye
            u, s, v = svds(colours_d, k=1)
            v = v[0]
            v *= np.sign(v[np.argmax(np.abs(v))])  # Make sure the largest element is positive
            bleed_matrix[:, d] = v

    # now get pseudo bleed matrix for each tile and round
    for t, r in product(nbp_basic.use_tiles, range(n_rounds)):
        for d in range(n_dyes):
            my_genes = [g for g in range(n_genes) if gene_codes[g, r] == d]
            keep = (
                (spot_tile == t)
                * (gene_prob_score > gene_prob_bleed_thresh)
                * (bg_strength < np.percentile(bg_strength, bg_percentile))
            ) * np.isin(gene_no, my_genes)
            colours_trd = colours[keep, r, :]
            logging.info(
                "Tile " + str(t) + " Round " + str(r) + "Dye" + str(d) + " has " + str(len(colours_trd)) + " spots."
            )
            if len(colours_trd) == 0:
                pseudo_bleed_matrix[t, r, :, d] = bleed_matrix[:, d]
            else:
                pseudo_bleed_matrix[t, r, :, d] = np.mean(colours_trd, axis=0)

    # We'll use these to update our colour norm factor
    colour_norm_factor_update = np.ones_like(colour_norm_factor)
    for t, r, c in product(nbp_basic.use_tiles, range(n_rounds), range(n_channels_use)):
        colour_norm_factor_update[t, r, c] = np.dot(pseudo_bleed_matrix[t, r, c], bleed_matrix[c]) / np.dot(
            bleed_matrix[c], bleed_matrix[c]
        )
    # Update colours and colour_norm_factor
    for t in nbp_basic.use_tiles:
        colours[spot_tile == t] /= colour_norm_factor_update[t]
    colour_norm_factor *= colour_norm_factor_update

    # Part 4: Estimate gene_efficiency[g, r] for each gene g and round r
    gene_prob_ge_thresh = max(np.percentile(gene_prob_score, 50), 0.5)
    use_ge = np.zeros(n_spots, dtype=bool)
    for g in tqdm(range(n_genes), desc="Estimating gene efficiencies"):
        keep = (gene_no == g) * (gene_prob_score > gene_prob_ge_thresh)
        gene_g_colours = colours[keep]
        # Skip gene if not enough spots.
        if len(gene_g_colours) == 0:
            continue
        for r in range(n_rounds):
            expected_dye_colour = bleed_matrix[:, gene_codes[g, r]]
            gene_efficiency[g, r] = np.dot(np.mean(gene_g_colours[:, r], axis=0), expected_dye_colour)
        use_ge += keep
    # Recalculate bled_codes with updated gene_efficiency
    bled_codes = call_spots.get_bled_codes(
        gene_codes=gene_codes, bleed_matrix=bleed_matrix, gene_efficiency=gene_efficiency
    )

    # 3.3 Update gene coefficients
    n_spots = colours.shape[0]
    n_genes = bled_codes.shape[0]
    gene_no, gene_score, gene_score_second = call_spots.dot_product_score(
        spot_colours=colours.reshape((n_spots, -1)), bled_codes=bled_codes.reshape((n_genes, -1))
    )[:3]

    # save overwritable variables in nbp_ref_spots
    nbp_ref_spots.gene_no = gene_no
    nbp_ref_spots.score = gene_score
    nbp_ref_spots.score_diff = gene_score - gene_score_second
    nbp_ref_spots.intensity = np.median(np.max(colours, axis=2), axis=1).astype(np.float32)
    nbp_ref_spots.background_strength = bg_codes
    nbp_ref_spots.gene_probs = gene_prob
    # nbp_ref_spots.dye_strengths = dye_strength
    nbp_ref_spots.finalized = True

    # Save variables in nbp
    nbp.use_ge = np.asarray(use_ge)
    nbp.gene_names = gene_names
    nbp.gene_codes = gene_codes
    # Now expand variables to have n_channels channels instead of n_channels_use channels. For some variables, we
    # also need to swap axes as the expand channels function assumes the last axis is the channel axis.
    nbp.color_norm_factor = utils.base.expand_channels(colour_norm_factor, use_channels, nbp_basic.n_channels)
    nbp.initial_bleed_matrix = utils.base.expand_channels(initial_bleed_matrix.T, use_channels, nbp_basic.n_channels).T
    nbp.bleed_matrix = utils.base.expand_channels(bleed_matrix.T, use_channels, nbp_basic.n_channels).T
    nbp.bled_codes_ge = utils.base.expand_channels(bled_codes, use_channels, nbp_basic.n_channels)
    nbp.bled_codes = utils.base.expand_channels(
        call_spots.get_bled_codes(
            gene_codes=gene_codes, bleed_matrix=bleed_matrix, gene_efficiency=np.ones((n_genes, n_rounds))
        ),
        use_channels,
        nbp_basic.n_channels,
    )
    nbp.gene_efficiency = gene_efficiency

    # Extract abs intensity percentile
    central_tile = scale.base.central_tile(nbp_basic.tilepos_yx, nbp_basic.use_tiles)
    if nbp_basic.is_3d:
        mid_z = int(nbp_basic.use_z[0] + (nbp_basic.use_z[-1] - nbp_basic.use_z[0]) // 2 - min(nbp_basic.use_z))
    else:
        mid_z = None
<<<<<<< HEAD
    pixel_colors = spot_colors.get_spot_colors(
        spot_colors.all_pixel_yxz(nbp_basic.tile_sz, nbp_basic.tile_sz, mid_z),
        central_tile,
        transform,
        nbp_file,
        nbp_basic,
        nbp_extract,
        nbp_filter,
        return_in_bounds=True,
    )[0]
=======
    pixel_colors = spot_colors.get_spot_colors(yxz_base=spot_colors.all_pixel_yxz(nbp_basic.tile_sz, nbp_basic.tile_sz, mid_z),
                                               t=central_tile, transform=transform, bg_scale=nbp_filter.bg_scale,
                                               file_type=nbp_extract.file_type,
                                               nbp_file=nbp_file, nbp_basic=nbp_basic, return_in_bounds=True)[0]
>>>>>>> 2eee1963
    pixel_intensity = call_spots.get_spot_intensity(np.abs(pixel_colors) / colour_norm_factor[central_tile])
    nbp.abs_intensity_percentile = np.percentile(pixel_intensity, np.arange(1, 101))
    logging.debug("Call ref spots complete")

    return nbp, nbp_ref_spots<|MERGE_RESOLUTION|>--- conflicted
+++ resolved
@@ -9,11 +9,8 @@
 from .. import spot_colors
 from .. import utils
 from .. import scale
-<<<<<<< HEAD
 from .. import logging
-=======
 from scipy.sparse.linalg import svds
->>>>>>> 2eee1963
 
 
 def call_reference_spots(
@@ -514,23 +511,10 @@
         mid_z = int(nbp_basic.use_z[0] + (nbp_basic.use_z[-1] - nbp_basic.use_z[0]) // 2 - min(nbp_basic.use_z))
     else:
         mid_z = None
-<<<<<<< HEAD
-    pixel_colors = spot_colors.get_spot_colors(
-        spot_colors.all_pixel_yxz(nbp_basic.tile_sz, nbp_basic.tile_sz, mid_z),
-        central_tile,
-        transform,
-        nbp_file,
-        nbp_basic,
-        nbp_extract,
-        nbp_filter,
-        return_in_bounds=True,
-    )[0]
-=======
     pixel_colors = spot_colors.get_spot_colors(yxz_base=spot_colors.all_pixel_yxz(nbp_basic.tile_sz, nbp_basic.tile_sz, mid_z),
                                                t=central_tile, transform=transform, bg_scale=nbp_filter.bg_scale,
                                                file_type=nbp_extract.file_type,
                                                nbp_file=nbp_file, nbp_basic=nbp_basic, return_in_bounds=True)[0]
->>>>>>> 2eee1963
     pixel_intensity = call_spots.get_spot_intensity(np.abs(pixel_colors) / colour_norm_factor[central_tile])
     nbp.abs_intensity_percentile = np.percentile(pixel_intensity, np.arange(1, 101))
     logging.debug("Call ref spots complete")
