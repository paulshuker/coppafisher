--- conflicted
+++ resolved
@@ -22,17 +22,12 @@
 from . import omp
 
 
-<<<<<<< HEAD
 def run_pipeline(
     config_file: str, 
     overwrite_ref_spots: bool = False, 
     parallel: bool = False, 
     n_jobs: int = 8, 
     ) -> setup.Notebook:
-=======
-def run_pipeline(config_file: str, overwrite_ref_spots: bool = False, parallel: bool = False, n_jobs: int = 8
-                 ) -> setup.Notebook:
->>>>>>> 2f281466
     """
     Bridge function to run every step of the pipeline.
 
@@ -76,17 +71,10 @@
     return nb
 
 
-<<<<<<< HEAD
-def run_tile_indep_pipeline(nb: setup.Notebook) -> None:
+def run_tile_indep_pipeline(nb: setup.Notebook, run_tile_by_tile: bool = False) -> None:
     """
     Run tile-independent pipeline processes.
-    
-=======
-def run_tile_indep_pipeline(nb: setup.Notebook, run_tile_by_tile: bool = False) -> None:
-    """
-    Run tile-independent pipeline processes.
-
->>>>>>> 2f281466
+
     Args:
         nb (Notebook): notebook containing 'basic_info' and 'file_names' pages.
         run_tile_by_tile (bool, optional): run each tile on a separate notebook through 'find_spots' and 'register', 
@@ -140,8 +128,6 @@
     return nb
 
 
-<<<<<<< HEAD
-=======
 def run_scale(nb: setup.Notebook) -> None:
     """
     This runs the `scale` step of the pipeline to produce the scale factors to use during extraction.
@@ -161,7 +147,6 @@
         warnings.warn('scale', utils.warnings.NotebookPageWarning)
     
 
->>>>>>> 2f281466
 def run_extract(nb: setup.Notebook) -> None:
     """
     This runs the `extract_and_filter` step of the pipeline to produce the tiff files in the tile directory.
@@ -183,12 +168,8 @@
         warnings.warn('extract_debug', utils.warnings.NotebookPageWarning)
 
 
-<<<<<<< HEAD
-def run_find_spots(nb: setup.Notebook) -> None:
-=======
 def run_find_spots(
     nb: setup.Notebook, image_t: Optional[npt.NDArray[np.uint16]] = None) -> Union[None, setup.NotebookPage]:
->>>>>>> 2f281466
     """
     This runs the `find_spots` step of the pipeline to produce point cloud from each tiff file in the tile directory.
 
@@ -259,11 +240,7 @@
                                      config['extract']['num_rotations'])
 
 
-<<<<<<< HEAD
-def run_register(nb: setup.Notebook) -> None:
-=======
 def run_register(nb: setup.Notebook, image_t: Optional[npt.NDArray[np.uint16]] = None) -> None:
->>>>>>> 2f281466
     """
     This runs the `register_initial` step of the pipeline to find shift between ref round/channel to each imaging round
     for each tile. It then runs the `register` step of the pipeline which uses this as a starting point to get
