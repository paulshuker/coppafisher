import os

import numpy as np
import zarr
from tqdm import tqdm

<<<<<<< HEAD
from .. import log, stitch as stitch_base
from ..setup.config_section import ConfigSection
=======
from .. import log
from .. import stitch as stitch_base
>>>>>>> b48af674
from ..setup.notebook_page import NotebookPage


def stitch(
    config: ConfigSection, nbp_basic: NotebookPage, nbp_file: NotebookPage, nbp_filter: NotebookPage
) -> NotebookPage:
    """
    Run tile stitching. Tiles are shifted to better align using the DAPI images.

    Args:
        config: stitch config.
        nbp_basic: `basic_info` notebook page.
        nbp_file: `file_names` notebook page.
        nbp_filter: `filter` notebook page.

    Returns:
        new `stitch` notebook page.
    """
    log.debug("Stitch started")
    nbp = NotebookPage("stitch", {config.name: config.to_dict()})

    # TODO: Make non-adjacent tiles have shifts and scores of nan instead of zero to distinguish from true zero
    # shift/scores.

    # initialize the variables
    overlap = config["expected_overlap"]
    use_tiles, anchor_round, dapi_channel = list(nbp_basic.use_tiles), nbp_basic.anchor_round, nbp_basic.dapi_channel
    n_tiles_use, n_tiles = len(use_tiles), nbp_basic.n_tiles
    tilepos_yx = nbp_basic.tilepos_yx[use_tiles]

    # Build the arrays that we will use to compute the pairwise shift
    pairwise_shifts = np.zeros((n_tiles_use, n_tiles_use, 3))
    pairwise_shift_scores = np.zeros((n_tiles_use, n_tiles_use))

    # load the tiles
    tiles = []
    for t in tqdm(use_tiles, total=n_tiles_use, desc="Loading tiles"):
        tile = nbp_filter.images[t, anchor_round, dapi_channel]
        tiles.append(tile)
    tiles = np.array(tiles, np.float32)

    # fill the pairwise shift and pairwise shift score matrices
    for i, j in tqdm(np.ndindex(n_tiles_use, n_tiles_use), total=n_tiles_use**2, desc="Computing shifts between tiles"):
        # if the tiles are not adjacent, skip
        if abs(tilepos_yx[i] - tilepos_yx[j]).sum() != 1:
            continue
        pairwise_shifts[i, j], pairwise_shift_scores[i, j] = stitch_base.compute_shift(
            t1=tiles[i], t2=tiles[j], t1_pos=tilepos_yx[i], t2_pos=tilepos_yx[j], overlap=overlap
        )

    # compute the nominal_origin_deviations using a minimisation of a quadratic loss function.
    # Instead of recording the shift between adjacent tiles to yield an n_tiles_use x n_tiles_use x 3 array as in
    # pairwise_shiftss, this is an n_tiles x 3 array of every tile's shift from its nominal origin
    nominal_origin_deviations = stitch_base.minimise_shift_loss(shift=pairwise_shifts, score=pairwise_shift_scores)

    # expand the pairwise shifts and pairwise shift scores from n_tiles_use x n_tiles_use x 3 to n_tiles x n_tiles x 3
    pairwise_shifts_full, pairwise_shift_scores_full, tile_origins_full = (
        np.zeros((n_tiles, n_tiles, 3)) * np.nan,
        np.zeros((n_tiles, n_tiles)) * np.nan,
        np.zeros((n_tiles, 3)) * np.nan,
    )
    im_size_y, im_size_x = tiles[0].shape[:-1]
    for i, t in enumerate(use_tiles):
        # fill the full shift and score matrices
        pairwise_shifts_full[t, use_tiles] = pairwise_shifts[i]
        pairwise_shift_scores_full[t, use_tiles] = pairwise_shift_scores[i]
        # fill the tile origins
        nominal_origin = np.array(
            [tilepos_yx[i][0] * im_size_y * (1 - overlap), tilepos_yx[i][1] * im_size_x * (1 - overlap), 0]
        )
        tile_origins_full[t] = nominal_origin + nominal_origin_deviations[i]

    # fuse the tiles and save the notebook page variables
    save_path = os.path.join(nbp_file.output_dir, "fused_dapi_image.zarr")
    _ = stitch_base.fuse_tiles(
        tiles=tiles,
        tile_origins=tile_origins_full[use_tiles],
        tilepos_yx=tilepos_yx,
        overlap=overlap,
        save_path=save_path,
    )
    nbp.dapi_image = zarr.open_array(save_path, mode="r")
    nbp.tile_origin = tile_origins_full
    nbp.shifts = pairwise_shifts_full
    nbp.scores = pairwise_shift_scores_full

    log.debug("Stitch finished")

    return nbp<|MERGE_RESOLUTION|>--- conflicted
+++ resolved
@@ -4,13 +4,9 @@
 import zarr
 from tqdm import tqdm
 
-<<<<<<< HEAD
-from .. import log, stitch as stitch_base
-from ..setup.config_section import ConfigSection
-=======
 from .. import log
 from .. import stitch as stitch_base
->>>>>>> b48af674
+from ..setup.config_section import ConfigSection
 from ..setup.notebook_page import NotebookPage
 
 
