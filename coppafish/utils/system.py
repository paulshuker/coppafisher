import os
from pathlib import PurePath
import shutil
<<<<<<< HEAD
=======
import sys
>>>>>>> 31c163b0
from typing import Tuple
import urllib

import numpy as np
import psutil
<<<<<<< HEAD
import torch
=======
>>>>>>> 31c163b0

VERSION_URL = "https://github.com/reillytilbury/coppafish/raw/HEAD/coppafish/_version.py"
# The character(s) that encapsulate the software version tag in _version.py, in this case it is quotation marks
VERSION_ENCAPSULATE = '"'


def get_python_version() -> str:
    """
    Get the running Python version.

    Returns:
        str: python version as a string.
    """
    return sys.version.split()[0]


def get_software_version() -> str:
    """
    Get coppafish's version tag written in _version.py

    Returns:
        str: software version.
    """
    with open(PurePath(os.path.dirname(os.path.realpath(__file__))).parent.joinpath("_version.py"), "r") as f:
        version_tag = f.read().split(VERSION_ENCAPSULATE)[1]
    return version_tag


def get_remote_software_version() -> str:
    """
    Get coppafish's latest version in `_version.py` found online at the default branch.

    Returns:
        str: version tag. None if the version could not be retrieved.
    """
    fallback = None
    if not internet_is_active():
        return fallback
    try:
        f = urllib.request.urlopen(VERSION_URL)
        version_contents = str(f.read())
        index_start = version_contents.index(VERSION_ENCAPSULATE)
        index_end = version_contents.index(VERSION_ENCAPSULATE, index_start + 1)
    except urllib.error.HTTPError:
        # This can be reached if GitHub refuses the request due to too many recent requests.
        return fallback
    return version_contents[index_start + 1 : index_end]


def get_software_hash() -> str:
    """
    Get a checksum hash from the coppafish directory (i.e. all the source code).

    Returns:
        str: hash.
    """
    # TODO: Re-implement
    return ""


def get_available_memory(device: torch.device = None) -> float:
    """
    Get device's available memory at the time of calling this function.

    Args:
        - device (torch device): the device. Default: the cpu.

    Returns:
        float: available memory, in GB.
    """
    if device is None:
        device = torch.device("cpu")
    assert type(device) is torch.device

    if device == torch.device("cuda"):
        device_properties = torch.cuda.get_device_properties(device)
        return (device_properties.total_memory - torch.cuda.memory_allocated(device)) / 1e9
    elif device == torch.device("cpu"):
        return psutil.virtual_memory().available / 1e9
    else:
        raise ValueError(f"Unknown device {device}")


def get_core_count() -> int:
    """
    Get the number of CPU cores available for multiprocessing tasks on the system.

    Returns:
        int: number of available CPU cores.
    """
    n_threads = psutil.cpu_count(logical=True)
    if n_threads is None:
        n_threads = 1
    else:
        n_threads -= 2
    n_threads = np.clip(n_threads, 1, 999, dtype=int)

    return int(n_threads)


def current_terminal_size_xy(x_offset: int = 0, y_offset: int = 0) -> Tuple[int, int]:
    """
    Get the current terminal size in x and y direction, clamped at >= 1 in both directions. Falls back to a default of
    `(80, 20)` if cannot be found.

    Args:
        x_offset (int, optional): add this value to the terminal size in x. Default: 0.
        y_offset (int, optional): add this value to the terminal size in y. Default: 0.

    Returns:
        - (int): number of terminal columns.
        - (int): number of terminal rows.
    """
    terminal_size = tuple(shutil.get_terminal_size((80, 20)))
    return (
        int(np.clip(terminal_size[0] + x_offset, a_min=1, a_max=None)),
        int(np.clip(terminal_size[1] + y_offset, a_min=1, a_max=None)),
    )


def internet_is_active() -> bool:
    """
    Check for an internet connection.

    Returns:
        bool: whether the system is connected to the internet.
    """
    try:
        urllib.request.urlopen("http://www.google.com")
        return True
    except:
        return False<|MERGE_RESOLUTION|>--- conflicted
+++ resolved
@@ -1,19 +1,13 @@
 import os
 from pathlib import PurePath
 import shutil
-<<<<<<< HEAD
-=======
 import sys
->>>>>>> 31c163b0
 from typing import Tuple
 import urllib
 
 import numpy as np
 import psutil
-<<<<<<< HEAD
 import torch
-=======
->>>>>>> 31c163b0
 
 VERSION_URL = "https://github.com/reillytilbury/coppafish/raw/HEAD/coppafish/_version.py"
 # The character(s) that encapsulate the software version tag in _version.py, in this case it is quotation marks
