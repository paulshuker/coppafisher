--- conflicted
+++ resolved
@@ -50,11 +50,7 @@
 
 def get_spot_colors(yxz_base: jnp.ndarray, t: int, transforms: jnp.ndarray, nbp_file: NotebookPage,
                     nbp_basic: NotebookPage, nbp_extract: NotebookPage, use_rounds: Optional[List[int]] = None,
-<<<<<<< HEAD
-                    use_channels: Optional[List[int]] = None, return_in_bounds: bool = False
-=======
                     use_channels: Optional[List[int]] = None, return_in_bounds: bool = False, 
->>>>>>> 2f281466
                     ) -> Union[np.ndarray, Tuple[np.ndarray, jnp.ndarray]]:
     """
     Takes some spots found on the reference round, and computes the corresponding spot intensity
