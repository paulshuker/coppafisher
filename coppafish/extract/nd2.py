--- conflicted
+++ resolved
@@ -8,13 +8,8 @@
 import numpy_indexed
 from tqdm import tqdm
 
-<<<<<<< HEAD
-from . import raw
-=======
->>>>>>> b48af674
 from .. import log, setup
 from ..setup import tile_details
-from ..utils import errors
 from . import raw
 
 # bioformats ssl certificate error solution:
