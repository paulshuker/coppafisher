--- conflicted
+++ resolved
@@ -882,8 +882,4 @@
     # self.ax_slider = self.fig.add_axes([0.94, 0.15, 0.02, 0.6])
     # self.slider = Slider(self.ax_slider, 'Interpolation Coefficient', 0, 1, valinit=0, orientation='vertical')
     # self.slider.on_changed(lambda val: self.update_hist(int(val)))
-<<<<<<< HEAD
-    #
-=======
->>>>>>> e80c3613
-    # TODO: Add 2 buttons, one for separating normalisation by channel and one for separating by round and channel+    # TODO: Add 2 buttons, one for separating normalisation by channel and one for separating by round and channel
