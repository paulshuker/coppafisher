--- conflicted
+++ resolved
@@ -104,15 +104,9 @@
         self,
         nb: Optional[Notebook] = None,
         gene_marker_filepath: Optional[str] = None,
-<<<<<<< HEAD
         gene_legend_order_by: str = "cell_type",
-        background_image: Optional[str] = "dapi",
-        background_image_colour: str = "gray",
-=======
-        gene_legend_order_by: str = "colour",
         background_images: Iterable[str] = ("dapi",),
         background_image_colours: Iterable[str] = ("gray",),
->>>>>>> 4b5322d2
         nbp_basic: Optional[NotebookPage] = None,
         nbp_filter: Optional[NotebookPage] = None,
         nbp_register: Optional[NotebookPage] = None,
