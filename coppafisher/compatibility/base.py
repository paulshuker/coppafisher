from collections import OrderedDict

from .. import log
from ..utils import system


class CompatibilityTracker:
    # Every key is a pipeline stage, given in order. Each value is the page names produced during the stage. The
    # pipeline stages are given in chronological order.
    _stages: OrderedDict[str, str] = OrderedDict(
        (
            ("initialisation", "basic_info"),
            ("extract", "extract"),
            ("filter", "filter and filter_debug"),
            ("find_spots", "find_spots"),
            ("register", "register and register_debug"),
            ("stitch", "stitch"),
            ("ref_spots", "ref_spots"),
            ("call_spots", "call_spots"),
            ("omp", "omp"),
            ("none", "none"),
        )
    )
    # For each coppafisher version, this is the earliest stage that requires re-running as a result of the changes is
    # given relative to the version before.
    # NOTE: This must be appended to for each future version release.
    _version_compatibility: OrderedDict[str, str] = OrderedDict(
        (
            ("0.10.6", "extract"),
            ("0.10.7", "filter"),
            ("0.10.8", "none"),
            ("1.0.0", "initialisation"),
            ("1.0.1", "none"),
            ("1.0.2", "none"),
            ("1.0.3", "none"),
            ("1.0.4", "none"),
            ("1.0.5", "none"),
            ("1.0.6", "none"),
            ("1.1.0", "omp"),
            ("1.1.1", "none"),
            ("1.2.0", "filter"),
            ("1.2.1", "none"),
            ("1.2.2", "register"),
            ("1.2.3", "call_spots"),
            ("1.2.4", "none"),
            ("1.2.5", "none"),
            ("1.2.6", "none"),
            ("1.2.7", "none"),
            ("1.3.0", "call_spots"),
            ("1.4.0", "none"),
<<<<<<< HEAD
            ("1.5.0", "none"),
=======
            ("1.4.1", "none"),
            ("1.4.2", "none"),
>>>>>>> e66f7931
        )
    )
    _stage_instructions: list[tuple[str, ...]]

    def __init__(self) -> None:
        # For each stage, instructions are given on how to remove all data during and after said stage.
        self._stage_instructions = [
            (
                "Clear the output directory. Delete the notebook",
                "Delete the 'extract' subdirectory inside of the 'tiles' directory",
            ),
            (
                "Clear the output directory. Delete the notebook",
                "Delete the 'extract' subdirectory inside of the 'tiles' directory",
            ),
            ("Clear the output directory. Delete the notebook",),
            (
                "Clear the output directory except the notebook",
                f"Remove notebook page {list(self._stages.values())[3]} and all later pages",
            ),
            (
                "Clear the output directory except the notebook",
                f"Remove notebook page {list(self._stages.values())[4]} and all later pages",
            ),
            (
                "Clear the output directory except the notebook",
                f"Remove notebook page {list(self._stages.values())[5]} and all later pages",
            ),
            (
                "Clear the output directory except the notebook",
                f"Remove notebook page {list(self._stages.values())[6]} and all later pages",
            ),
            (
                "Clear the output directory except the notebook",
                f"Remove notebook page {list(self._stages.values())[7]} and all later pages",
            ),
            (
                "Clear the output directory except the notebook",
                f"Remove notebook page {list(self._stages.values())[8]} and all later pages",
            ),
            ("Do nothing",),
        ]
        assert len(self._stages) == len(self._stage_instructions)

    def check(self, from_version: str, to_version: str) -> tuple[str, ...]:
        """
        Check what output files can be kept when migrating between software versions.

        Args:
            from_version (str): old software version.
            to_version (str): software version migrating to.

        Returns:
            (tuple of str): output. Each given line of output.
        """
        assert type(from_version) is str
        assert type(to_version) is str
        assert from_version != to_version

        from_version = system.remove_version_hash(from_version)
        to_version = system.remove_version_hash(to_version)
        saved_versions_msg = f"valid versions are {', '.join(self._version_compatibility.keys())}"
        if not self.has_version(from_version):
            raise ValueError(f"Could not find version {from_version}, {saved_versions_msg}")
        if not self.has_version(to_version):
            raise ValueError(f"Could not find version {to_version}, {saved_versions_msg}")

        # Find the earliest stage changed from the versions after from_version up to to_version.
        earliest_stage, _ = self._get_earliest_stage_between(from_version, to_version)

        # Find and print the instructions to migrate from the earliest stage.
        instructions = []
        instructions.append(f"Migrating from coppafisher {from_version} to {to_version}:")
        instructions += self.get_start_from(earliest_stage)
        instructions.append(
            "To delete notebook pages, see Usage -> Advanced Usage at "
            + "https://paulshuker.github.io/coppafisher/advanced_usage/#delete-notebook-page in the documentation"
        )
        for instruction in instructions:
            log.info(instruction)

        return instructions

    def is_notebook_compatible(self, nb_page_versions: dict[str, str], current_version: str | None = None) -> bool:
        """
        Check if the notebook contains incompatible data from older software versions. If so, a warning is printed and
        false is returned.

        Args:
            nb_page_versions (dict[str, str]): every notebook page name as a key, each value is the notebook page's
                software version when it was created.
            current_version (str, optional): this current software version. Default: value in coppafisher/_version.py.

        Returns:
            (bool): valid. Whether all the notebook's data is compatible for this version of coppafisher.
        """
        assert type(nb_page_versions) is dict
        if current_version is None:
            current_version = system.get_software_version()
        assert type(current_version) is str
        current_version = system.remove_version_hash(current_version)
        assert current_version in self._version_compatibility, f"Unknown version {current_version} given"

        for page_name, page_version in nb_page_versions.items():
            page_version = system.remove_version_hash(page_version)
            _, page_stage_index = self._get_stage_with_page_name(page_name)
            if page_version not in self._version_compatibility:
                raise ValueError(f"Notebook page {page_name} has unknown software version: {page_version}")
            # For a page and its version, if the earliest stage page that must be removed from the notebook for current
            # compatibility is equal to or earlier than this page, then the notebook is invalid.
            earliest_stage, earliest_stage_index = self._get_earliest_stage_between(page_version, current_version)
            if earliest_stage_index <= page_stage_index:
                # The notebook has backwards incompatibilities.
                log.warn(
                    f"The existing notebook contains backwards incompatibility on page {page_name} at version "
                    + f"{page_version} compared to current version {current_version}."
                )
                log.warn("The suggested course of action is:")
                [log.info(instruction) for instruction in self.get_start_from(earliest_stage)]

                return False

        return not self._notebook_has_downgrade(nb_page_versions, current_version)

    def get_start_from(self, stage: str) -> tuple[str, ...]:
        """
        Print the instructions on how to prepare the coppafisher pipeline to start from the given stage.

        Args:
            stage (str): the stage to start again from.

        Returns:
            (tuple of str): each instruction given.
        """
        instructions = self._stage_instructions[self._get_stage_index(stage)]

        return instructions

    def print_stage_names(self) -> str:
        """
        Print every stage that is part of coppafisher's pipeline in chronological order.

        Returns:
            (str): message. The message printed.
        """
        stage_names = []
        for stage_name in self._stages:
            if stage_name == "none":
                continue
            stage_names.append(stage_name)
        message = f"Coppafisher stages: {', '.join(stage_names)}"
        print(message)

        return message

    def get_page_names_added_after(self, page_name: str) -> tuple[str, ...]:
        """
        Get every page name added after the given page name during the usual pipeline chronological order.

        If the given page name's stage has two or more page names added during it, these other page names are also
        returned.

        Args:
            page_name (str): the page name.

        Returns:
            (tuple of str): page_names_after.
        """
        _, stage_index = self._get_stage_with_page_name(page_name)
        page_names_after = []
        for page_names_str in list(self._stages.values())[stage_index:-1]:
            for page_name_after in self._parse_page_names(page_names_str):
                if page_name_after == page_name:
                    continue
                page_names_after.append(page_name_after)

        return tuple(page_names_after)

    def has_version(self, version: str) -> bool:
        """
        Check if a version exists in the tracker's records.

        Args:
            version (str): the version to look for.

        Returns:
            (bool): version_exists. Whether the version exists.
        """
        return system.remove_version_hash(version) in self._version_compatibility

    def _notebook_has_downgrade(self, nb_page_versions: dict[str, str], current_version: str) -> bool:
        """
        Check the given notebook for a version drop when going through the stages in order, which should be impossible.
        We do not support users reverting back versions of the software and continuing a pipeline run as this has
        unpredictable consequences.

        Args:
            nb_page_versions (dict[str, str]): every notebook page name as a key, each value is the notebook page's
                software version when it was created.
            current_version (str): this current software version.

        Returns:
            (bool) has_downgrade: true if the software version did downgrade.
        """
        current_version = system.remove_version_hash(current_version)
        ordered_version_list = list(self._version_compatibility)
        current_version_index = ordered_version_list.index(current_version)
        for page_name, page_version in nb_page_versions.items():
            page_version = system.remove_version_hash(page_version)
            page_version_index = ordered_version_list.index(page_version)
            if page_version_index > current_version_index:
                log.warn(
                    f"Notebook contains page {page_name} run on version {page_version} which is higher than the "
                    + f"current coppafisher version ({current_version})."
                )
                log.warn("The suggested course of action is:")
                log.warn(f"    - Update coppafisher version to >= {page_version} before re-running.")
                return True
        return False

    def _get_earliest_stage_between(self, from_version_exclusive: str, to_version_inclusive: str) -> tuple[str, int]:
        index_start = list(self._version_compatibility.keys()).index(from_version_exclusive) + 1
        index_end = list(self._version_compatibility.keys()).index(to_version_inclusive) + 1
        earliest_stage = "none"
        earliest_stage_index = 999
        for index in range(index_start, index_end):
            stage = list(self._version_compatibility.values())[index]
            index = self._get_stage_index(stage)
            if index < earliest_stage_index:
                earliest_stage = stage
                earliest_stage_index = index
        return earliest_stage, earliest_stage_index

    def _get_stage_index(self, stage: str) -> int:
        for i, s in enumerate(self._stages):
            if s == stage:
                return i
        raise ValueError(f"Failed to find a stage called {stage}")

    def _get_stage_with_page_name(self, page_name: str) -> tuple[str, int]:
        for i, (stage_name, page_names) in enumerate(self._stages.items()):
            if page_name in self._parse_page_names(page_names):
                return stage_name, i

    def _parse_page_names(self, page_name_str: str) -> list[str]:
        return page_name_str.split(" and ")<|MERGE_RESOLUTION|>--- conflicted
+++ resolved
@@ -48,12 +48,9 @@
             ("1.2.7", "none"),
             ("1.3.0", "call_spots"),
             ("1.4.0", "none"),
-<<<<<<< HEAD
-            ("1.5.0", "none"),
-=======
             ("1.4.1", "none"),
             ("1.4.2", "none"),
->>>>>>> e66f7931
+            ("1.5.0", "none"),
         )
     )
     _stage_instructions: list[tuple[str, ...]]
