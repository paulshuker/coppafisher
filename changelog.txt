--- conflicted
+++ resolved
@@ -1,4 +1,3 @@
-<<<<<<< HEAD
 2024/01/dd Alpha Update (v0.8.1):
  * Config variable auto_n_shifts in stitch section is no longer a magic number, it now scales with tile size fix.
  * Dask array was converted to a float for jobs raw data has been fixed.
@@ -7,11 +6,8 @@
  * Bleed matrix computation in call spots has been slightly improved and is capable of reverting to a default bleed 
     matrix if there are too few genes to compute with.
  * Config variable n_background_scale_threads in register renamed to max_background_scale_cores
-=======
-2024/01/18 Alpha Update (v0.8.1):
  * Tile, round and channel indexing now originates from multi-purpose functions in coppafish/utils/indexing.py.
  * Removed outdated 2d pipeline code.
->>>>>>> ab907a09
 
 
 2024/01/12 Alpha Update (v0.8.0):
