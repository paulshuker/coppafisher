--- conflicted
+++ resolved
@@ -1,12 +1,9 @@
 2025/02/DD Version 1.2 (v1.2.0):
  * Viewer: Can now toggle a class type on/off by clicking on its name in the gene legend.
  * Diagnostics: New `view_tile_indexing_grid` plot for help deciding what tiles to use in the pipeline.
-<<<<<<< HEAD
+ * Extract: No longer a "Using pre-existing results" when there are no extract images fix.
  * Find spots: Image auto threshold now computed using a 50'th -> 5'th percentile by default.
  * Find spots: Sequencing images no longer have dim spots removed.
-=======
- * Extract: No longer a "Using pre-existing results" when there are no extract images fix.
->>>>>>> 4a1bc029
 
 
 2025/02/13 Version 1.1 (v1.1.0):
