--- conflicted
+++ resolved
@@ -65,18 +65,6 @@
     importance on each sequencing round matching the gene bled code.
  * OMP: OMP is now truly orthogonal fix. Before, the new gene was weighted using only the residual pixel colour. Now,
     all genes are re-weighted using the full pixel colour and a new gene is found using the latest residual colour.
-<<<<<<< HEAD
- * OMP: Gene assignment now uses a dot product with equal round weighting. This is identical to the anchor method
-    scoring. This score is now used for the final OMP coefficients instead of the gene weightings.
- * OMP: A pixel is not run through OMP if its intensity is below minimum_intensity in the omp config (default 0.05). A
-    pixel's intensity is defined as `min over rounds (max over channels (I_rc))`, where I_rc is the pixel's image
-    intensity in sequencing round r, sequencing channel c after image registration and after call spot scaling. This
-    intensity threshold is applied after every OMP iteration on the residual colour too.
- * OMP: After each tile, OMP saves the progress and can continue where it left off.
- * OMP: Pixel colours are no longer background fitted before being run through OMP. OMP stops iterating on a pixel if a
-    background gene is assigned.
- * OMP: The OMP mean spot is fixed and no longer computed. It is less broad, leading to better results.
-=======
  * OMP: Gene assignment now uses a dot product with similar round contribution. This is identical to the anchor method
     scoring.
  * OMP: OMP "coefficients" are now called "pixel scores" to differentiate them from gene weights.
@@ -89,7 +77,6 @@
  * OMP: Pixel colours are no longer background fitted before being run through OMP. OMP stops iterating on a pixel if a
     background gene is the next best assignment.
  * OMP: The OMP mean spot is fixed and no longer computed. It is less broad, leading to improved spot scores.
->>>>>>> b48af674
  * OMP: Less memory intensive by saving each tile's results separately.
  * OMP: Results are now compressed.
  * OMP: New subplots for the Viewer. Press "h" to show all subplot shortcuts.
