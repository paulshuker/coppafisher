<<<<<<< HEAD
2025/06/26 Version 1.3 (v1.3.0):
 * General: New ND2 file tile indexing plot added.
 * General: pyproject.toml file added to replace setup.py.
 * Viewer: "prob" gene calling method now shows the initial Von-Mises spot probabilities.
 * Viewer: Improved spot colour and bled code subplot.
 * Export: Transform custom images through new pip package `LineStuffUp`.
 * Export: Load transform from text file instructions fixed.
 * Find spots: Improved error message.
 * Call spots: 25th percentile "background subtraction" colour pre-processing step is now optional and is off by
    default.
 * Call spots: Intensity threshold on good spot selection added.
 * OMP: Default dot_product_threshold 0.50 -> 0.72.
=======
2025/05/12 Version 1.2 Patch (v1.2.7):
 * Export: "Intensity" column to PciSeq csv output file added.
>>>>>>> 9e3f28d4


2025/05/12 Version 1.2 Patch (v1.2.6):
 * General: Improved automatic documentation testing.
 * Viewer: New 2D polygon shape `dilate` option added to shape spot exporter tool.


2025/04/15 Version 1.2 Patch (v1.2.5):
 * General: "Not a git repository" spammed message fix.
 * Export: Rescale transform support for custom image registration added.


2025/04/14 Version 1.2 Patch (v1.2.4):
 * General: Warning message printed and logged with traceback fix.
 * General: Commit hash now appended to software version for improved debugging.
 * General: Removed some redundant/unused dependencies.
 * PDF Diagnostics: Mean of empty slice warning fixed.
 * Export: Better custom image alignment.


2025/04/01 Version 1.2 Patch (v1.2.3):
 * General: Occassional process termination `psutil.NoSuchProcess: Process no longer exists` error fixed.
 * Diagnostics: New `view_intensity_histogram` plot explained under Method -> OMP.
 * Export: New transform composed with channel correction explained in export docs section.
 * Export: New transform saving to disk explained in export docs section.
 * Call spots: Better (initial) gene probabilities by Von-Mises algorithm.


2025/03/19 Version 1.2 Patch (v1.2.2):
 * General: Jinja2 secuity update.
 * General: The notebook always warns about chronological page deletion fix.
 * Viewer: New 2d shape spot exporter tool.
 * Register: Anchor point cloud wrongly optical flow shifted by the final sequencing round during channel-by-channel ICP
    corrections fix.
 * Register: Optical flow is not inverse applied to sequencing point cloud during channel-by-channel ICP corrections
    fix.
 * OMP: Default minimum_intensity_multiplier 4 -> 6.


2025/03/03 Version 1.2 Patch (v1.2.1):
 * Filter: New `max_cores = 4` config setting to limit core usage.
 * Call spots: Zarr chunk size can be too large fix.
 * OMP: Indexing max sometimes float type, causing a crash fix.


2025/02/28 Version 1.2 (v1.2.0):
 * General: Sigificant decrease in file count in the produced notebook.
 * General: Notebook prune function added, explained in advanced usage.
 * General: Unix leaked subprocesses via joblib fix attempt.
 * Viewer: Can now toggle a class type on/off by clicking on its name in the gene legend.
 * Diagnostics: New `view_tile_indexing_grid` plot for help deciding what tiles to use in the pipeline.
 * Export: Custom images are now exported as uint16.
 * Extract: No longer a "Using pre-existing results" message when there are no extract images fix.
 * Extract: Reduced memory usage.
 * Filter: Improved Wiener filter implementation.
 * Filter: Reduced image "smearing" effect on the tile edges.
 * Filter: Improved saved image chunk shapes optimisation.
 * Find spots: Image auto threshold now computed using a 50'th -> 5'th percentile by default.
 * Find spots: Sequencing images no longer have dim spots removed, leading to better registration in dim areas.
 * Register: Improved saved flow chunk shapes optimisation.
 * OMP: Compute batch size now matches the chunk sizes optimisation.
 * OMP: Filter images are locally cached when they are located remotely optimisation.
 * OMP: Now computes on the CPU by default.


2025/02/21 Version 1.1 Patch (v1.1.1):
 * Export: Reverse z planes when extracting raw custom images support added.


2025/02/13 Version 1.1 (v1.1.0):
 * General: Napari 0.5.4 -> 0.5.6.
 * OMP: Intensity threshold sometimes too high fix.


2025/02/10 Version 1 Patch (v1.0.6):
 * General: Python 3.12 now supported.
 * General: Custom image alignment now aligned correctly with exported spot positions fix.
 * General: All background images could sometimes be off by +-1 pixel rounding error fix.


2025/02/06 Version 1 Patch (v1.0.5):
 * General: Exported custom image are stitched separately again and now aligned/shaped relative to the anchor-DAPI
    image.


2025/02/04 Version 1 Patch (v1.0.4):
 * General: Support for raw anchor rounds with unique channel indices by setting `raw_anchor_channel_indices` under
    `file_names` in the config.
 * General: Exported custom images are now stitched using the notebook's stitching results for improved alignment.


2025/01/31 Version 1 Patch (v1.0.3):
 * General: Dropped Python 3.10 support.
 * General: Pciseq .csv spot coordinates are now given relative to a global (0, 0, 0) origin.
 * General: New export_pciseq_dapi_image function for the pciseq DAPI image described in Advanced Usage documentation.
 * General: New export_pciseq_unfiltered_dapi_image function in Advanced Usage documentation.
 * General: New custom image extract, register, and stitch pipeline for IF images in Advanced Usage documentation.
 * Viewer: Now supports multiple background images.
 * Viewer: New gene ordering by cell type default option.
 * Viewer: New `dapi_detailed` and `anchor_detailed` background image options.
 * Viewer: Default background image is now `dapi_detailed`.
 * Viewer: `tailed_arrow` napari symbol now supported in the gene marker files.
 * PDF Diagnostics: Gene heat map colour scale is now logarithmic.


2025/01/20 Version 1 Patch (v1.0.2):
 * Extract: Saved image chunk sizes are no longer too small fix.


2025/01/10 Version 1 Patch (v1.0.1):
 * Documentation: Hyperlink and OMP method fixes.
 * Documentation: New disabling the GPU instructions in advanced usage.
 * Viewer: Can now middle mouse click a gene spot in the gene legend to toggle the gene colour on/off.
 * Viewer: Gene legend help when pressing 'h'.
 * Register: Larger correlation chunk size to improve compression and reduce file count.
 * Diagnostics: Viewer2D removed.
 * PDF Diagnostics: Gene heat map colour map changed and bin size increased.
 * Spot Colours: Gathering of filter image data could crash if subset is small fix.


2025/01/06 Version 1 Major Release (v1.0.0):
 * General: Coppafish is now called Coppafisher.
 * General: Version 1.0.0 onwards automatically detects incompatible notebook versions. An automatic suggested course
    of action is given if a compatibility problem is found during runtime.
 * General: Pre-sequence channels are no longer supported.
 * General: Python 3.11 is now supported.
 * General: Python 3.9 is no longer supported.
 * General: Many package updates.
 * General: All output variables are now stored within the notebook except for extract images, PDF diagnostics, and
    pipeline.log files.
 * General: New system notification support for both pipeline crashes and completions.
 * General: The notebook is now faster at saving and loading, supports zarr arrays/groups, and has overwrite protection.
 * General: Better Command Line Interface (CLI) explained in the documentation.
 * General: Users can safely move the output directory and/or tiles directory mid-pipeline.
 * General: The notebook can be moved location without breaking usages fix.
 * General: Incorrect numpy data types within the notebook fixed.
 * General: New basic_info config parameters reverse_tile_positions_x and reverse_tile_positions_y to reverse the tile
    positions if they are in the wrong places along x and/or y.
 * General: Clearer config warnings/errors.
 * General: Security patches for zipp, urllib3, scikit-learn, tornado, requests, and certifi.
 * General: Package versions are now logged in the pipeline.log file.
 * General: Numpy versions >=2.0, <2.1 now supported.
 * General: Improved config parameter validation.
 * Documentation: New documentation for exporting data to pciSeq, skipping bad microscope images, running background
    processes, deleting notebook pages, and retrieving config data from the notebook.
 * Documentation: Detailed method description for find spots, stitch, call spots, and OMP.
 * Viewer: The Viewer is now faster and more responsive.
 * Viewer: The user can toggle max intensity projection on/off on the background image.
 * Viewer: The user can adjust the size of spots using the marker size slider.
 * Viewer: Napari has been updated to version 0.5.4, improving stability.
 * Diagnostics: New find spots viewer.
 * PDF Diagnostics: New gene spatial heat map PDFs created at runtime.
 * Extract: Default z_plane_mean_warning 200 -> 125.
 * Extract: Images are now rotated during extract instead of filter. So, the config parameter `num_rotations` has been
    moved from `filter` to `extract`.
 * Filter: Images are now saved as float16 instead of uint16.
 * Filter: Images are now saved in the 'filter' notebook page.
 * Filter: Images are no longer multiplied by a scalar.
 * Filter: The PSF used for image filtering is no longer computed. It is a config input. There is a default PSF saved at
    coppafisher/setup/default_psf.npz.
 * Filter: Optimised zarr image chunking.
 * Filter: Removed legacy filter options: difference of Hanning, image smoothing, and dapi top hat filter.
 * Filter: Warning issues when a filtered image contains adjacent pixels at the maximum possible integer value.
 * Find spots: Automatic spot intensity threshold (nb.find_spots.auto_thresh) is now computed in find_spots, not filter.
 * Channel Register: Now done more thoroughly, with the bead images being shift corrected with a phase correlation
    before any registration begins. This is to make the job of ICP easier.
 * Channel Register: Index error in channel registration fixed, it lead to the wrong channel corrections being applied.
 * Channel Register: The fluorescent bead images are now isodata thresholded before circle detection, to make the
    circle detection more robust. The impact of this has been that the circle centres are much more accurate and closer
    to the true centre of the bead.
 * Stitch: The stitching section has been refactored to be more robust and faster. Stitching time has gone from 15
    minutes to 5 minutes for a 3x4 tile dataset.
 * Stitch: The stitching section now works on dapi images for each tile instead of point clouds. The shifts between
    tiles are now computed with a phase correlation instead of point clouds exhaustively searching for the best shift.
 * Stitch: The shifts computed are now given a score, which is the squared pearson correlation of the shifted image
    and the reference image in the overlapping region. This score is then used in the computation of the final shifts,
    where we deal with the fact that our problem is over-specified. The scoring is used as a weight and the results are
    better than before.
 * Stitch: The stitching diagnostics have been replaced with 2 new viewers, one for viewing the image as a checker-
    board patten in green and red, with overlapping regions in yellow, and the other for viewing the shifts computed
    for each tile.
 * Call spots: Some variables are now saved as zarr arrays to reduce memory usage and notebook read time.
 * Call spots: Config parameter bad_trc now works with new colour normalisation computation fix.
 * Call spots: The anchor gene scores are no longer a dot product. They are now a "round dot product" to put similar
    importance on each sequencing round matching the gene bled code.
 * OMP: OMP is now truly orthogonal fix. Before, the new gene was weighted using only the residual pixel colour. Now,
    all genes are re-weighted using the full pixel colour and a new gene is found using the latest residual colour.
 * OMP: Gene assignment now uses a dot product with similar round contribution. This is similar to the anchor method
    scoring.
 * OMP: OMP "coefficients" are now called "pixel scores" to differentiate them from gene weights.
 * OMP: The final OMP pixel scores are found after gene weights are computed. Check the OMP method documentation for
    details.
 * OMP: A pixel is not run through OMP if its intensity is below minimum_intensity. The minimum_intensity is computed as
    the median over all intensities in the central z plane multiplied by minimum_intensity_multiplier (default 4). A
    pixel's intensity is defined as `min over rounds (max over channels (|I_rc|))`, where I_rc is the pixel's image
    intensity in sequencing round r, sequencing channel c after image registration and after call spot scaling.
 * OMP: After each tile, OMP saves the progress and can continue where it left off.
 * OMP: Pixel colours are no longer background fitted before being run through OMP. OMP stops iterating on a pixel if a
    background gene is the next best assignment.
 * OMP: The OMP mean spot is fixed and no longer computed. It is less broad, leading to improved spot scores.
 * OMP: Less memory intensive by saving each tile's results separately.
 * OMP: Results are now compressed.
 * OMP: New subplots for the Viewer. Press "h" to show all subplot shortcuts.
 * OMP: Faster compute times with and without cuda.
 * OMP: Better memory usage.


2024/12/11 Alpha Update (v0.10.9):
 * OMP now removes duplicate spots in tile overlap areas.
 * OMP no longer saves progress after each tile is complete.


2024/08/22 Alpha Update (v0.10.8):
 * OMP saves progress after each tile is complete.


2024/08/22 Alpha Update (v0.10.7):
 * Filter intensity threshold can be zero integer edge case has been fixed.


2024/05/15 Alpha Update (v0.10.6):
 * Disk loading of ND2 files is now faster during extract.


2024/05/14 Alpha Update (v0.10.5):
 * Pytorch CPU is now a default dependency.
 * Optical flow results are saved as compressed zarr files instead of uncompressed numpy arrays.
 * Coppafish can send email notifications on completed pipelines and crashes.
 * OMP has been overhauled.
 * New diagnostic Viewer2D added.
 * The OMP computed spot is now computed on a subset of one tile, not the full tile.
 * OMP is faster and the entire tile is loaded into memory before running each tile.
 * Removed inputimeout package dependency.
 * Max Intensity Projection of background images added to main viewer as option.
 * Fluorescent beads registration bug fix.
 * New viewer for registration of fluorescent beads.
 * Redundant warnings silenced.
 * Default starting position for registration viewer now the registered image.
 * New diagnostic in main viewer shows top 10 best fitted genes to a given spot along with their associated scores.


2024/04/23 Alpha Update (v0.10.4):
 * Bug in Register which was causing large shifts not to be detected has been fixed. A global shift is now computed
    between the two images and the shift is applied to the second image before computing the local shifts.
 * OMP unbound variable i_added_genes bug fixed in pytorch GPU.


2024/04/18 Alpha Update (v0.10.3):
 * OMP crash on empty coef_image bug fix.


2024/04/18 Alpha Update (v0.10.2):
 * OMP spot shape wrongly computed has been fixed.
 * OMP spot shape maximum size now 27, 27, 9 -> 15, 15, 9 by default.
 * OMP score threshold changed 0.1 -> 0.15 by default.
 * idna package security update.
 * Docs update.


2024/04/15 Alpha Update (v0.10.1):
 * User documentation updates.
 * Filter image scaling is reduced to further avoid clipping.
 * New OMP gene counts figure in _omp.pdf.
 * Pillow buffer overflow vulnerability fixed.
 * HTTP request sometimes failing to GitHub bug caught.
 * New spot position histograms in _call_spots.pdf and _omp.pdf.
 * New image viewing diagnostics for the users, explained in the documentation.
 * Simplified advanced usage for moving output and tile directories.
 * _ref_call_spots.pdf now called _call_spots.pdf.
 * New ICP Viewer for point clouds.
 * New optical flow viewer.
 * New optical flow config parameter `flow_cores` in `register` section.
 * OMP checkpoint bug fixed.
 * Improvements in reading old reg results.
 * Coppafish's logging module now called 'log' to remove conflicting package names.
 * streamlined generation of reg images, meaning transforms no longer need to be applied when viewer is shown
 * Whole registration viewer has been refactored and improved making it easier to compare between different methods
    of registration.
 * Support for removing a bad tile round channel from any analysis - this includes new nbp basic variable and config
    variable to remove a bad tile round channel.
 * integrated bad_trc into new indexing method so that it is easier to remove a bad tile round channel from
    each part of the pipeline where we don't want bad trcs.
 * Bad trc are now dealt with in call spots. For a given tile, if round r is bad, gene probs are computed from the
    remaining rounds. Gene efficiencies are computed only from spots living on tiles with no bad rounds.
 * New registration viewer for viewing the registration results.
 * New ICP viewer for viewing the ICP results, including the point clouds, buttons for switching between registered and
    unregistered images, and a smoothed score image in the background showing where good shifts are.
 * New bg scale viewer for viewing the background scale images. This also led to a change in the way we compute bg
    scales, done on unblurred images. This is done by taking a small region of both images, looking at regions
    where bg is high and taking the median of the ratio of the two images in these regions. The previous
    method looked at approx 10 z-planes and the boundary z-planes were causing an issue. Regression was also
    not robust to outliers.
 * new entire overlay function allows users to select any 2 rc pairs and overlay them in the viewer in anchor frame of
    reference. This is different from just viewing against anchor. Can be useful for background reg viewing. z-params
    make loading faster.


2024/03/26 Alpha Update (v0.10.0):
 * OMP scoring has been changed.
 * Optical flow added to registration.
 * Default Wiener deconvolution configuration in the filter stage is improved.
 * Difference of Hanning is now turned off in filter by default. This can be changed by setting the new variable
    difference_of_hanning to true in the scale config section.
 * Wiener deconvolve now does not shift pixel values after filtering fix.
 * Wiener deconvolution is optimised in pytorch CPU.
 * The find spots intensity threshold multiplier "auto_thresh_multiplier" has been changed from 10 -> 17 by default.
 * ICP minimum spot distance threshold variables neighb_dist_thresh_yx and neighb_dist_thresh_z added.
 * Sobel filtering in register is now turned off by default.
 * Scale section removed, this is now part of filter.
 * A warning is raised if the latest online coppafish version does not match the current coppafish version.
 * Pytorch GPU out of memory fix attempt.
 * Detecting spots is pytorch optimised and less memory intensive on all environments.
 * Incorrect `hist_counts` values in extract and filter pages. This caused the filter/extract PDF histograms to be
    incorrectly ranged along the x axis. This has now been fixed.
 * The ICP Mean Squared Error (MSE) for debugging has been improved. This can be viewed by clicking MSE in the
    RegistrationViewer.
 * New _omp.pdf diagnostic added.
 * The RegistrationViewer can be imported more easily by `from coppafish import RegistrationViewer`.
 * New config variable in filter called "psf_max_spots". The default is 5,000, the same as previous versions.
 * Added pipeline warnings.
 * The pipeline.log logs error tracebacks when crashing.
 * Removed redundant max_background_scale_cores config variable in register.
 * New `invalid_auto_thresh` notebook variable in filter_debug added.
 * Optimised plotting function `remove_background` in spot_colors.
 * New support to safely move output and tile directories.
 * Shape of OMP colours in notebook changed.
 * OMP config initial_intensity_thresh_percentile default 25 -> 50.
 * Docs + logo update for coppafish.
 * Removed all jax code.
 * Removed obsolete "continuous_dapi" config variable in extract section.
 * anchor_channel is default to 27, dapi_channel defaults to 0, dye_names defaults to 'ATTO425, AF488, DY520XL, AF532,
    AF594, AF647, AF750'


2024/03/11 Alpha Update (v0.9.4):
 * Background subtraction is now using the correct alignment parameters so it is actually working again
 * Background subtraction blurring was turned off by a bug but this is no longer the case
 * Background subtraction is only done if the background pixel is positive, which gives much better results
 * Sobel filtering was being applied by default on alpha. If there was no parameter for sobel in Merry, then this would
    at least partially explain why it was taking longer Izzie
 * Fixed the diagnostic to turn off the background image in the main viewer by clicking i
 * Fixed the viewer to view the spots in the gene efficiency viewer
 * All viewers are back in the traditional black layout so that we can see the white text on them again
 * An OMP optimisation which reduces the amount of read time by a factor of 2. This speeds up the OMP step
    significantly.


2024/03/04 Alpha Update (v0.9.3):
 * New "_register.pdf" diagnostic PDF added during pipeline and when calling BuildPDF.
 * Detect spots is now batched when run on too many spots to avoid memory crashing fix.
 * Gene efficiency in the Viewer bug fix.


2024/02/15 Alpha Update (v0.9.2):
 * OMP is now significantly faster after vectorising an out of bounds check for spot positions.
 * All coppafish logs are saved in a file with default name pipeline.log, the name can be changed by editing the
    file_names config variable log_name.
 * Out of memory issue in pytorch GPU fix.
 * The Viewer's gene legend is dark themed again.
 * Viewer documentation added.


2024/02/12 Alpha Update (v0.9.1):
 * Vectorised find_spots detect.py numpy code for faster speeds in OMP.
 * The diagnostic PDF is now created after scale, extract, and filter sections for the user to see.
 * Pre-sequence images are now blurred before computing the background scale and subtracting from sequencing images.


2024/02/07 Alpha Update (v0.9.0):
 * The appropriate, tested package versions are installed by `pip install -r requirement...` with the wanted
    requirements text file.
 * Coppafish no longer has installation options, you just do `pip install -e .` to install coppafish after installing a
    requirements text file.
 * New support for pytorch on the CPU as a new way to run most of OMP functions and some parts of call spots using CPU.
    The appropriate packages can be installed by `pip install -r requirements-pytorch.txt`.
 * Pytorch 2.2.0 + cuda 12.1 is supported. The GPU is used to run parts of OMP. In detail, `get_all_coefs` will run
    with all tensors on the GPU when looping through OMP iterations. Then, when complete, the returned output will be
    on the CPU to not run out of memory on the GPU. The required packages can be installed by
    `pip install -r requirements-pytorchgpu.txt`.
 * Support for Windows when running coppafish with pytorch, pytorch with a GPU, or numpy-only.
 * For a single spot and round, if the largest magnitude spot colour is negative, its sign is flipped before computing
    the Von-Mises gene probability.
 * OMP call spots colour norm factor applied incorrectly has now been fixed.
 * "extract_debug" notebook page checks still being used are now removed since the page does not exist any more fix.
 * Coppafish version number is printed at the start of a pipeline run.
 * Ref spot PDF plots are now consistent with x and y axes.


2024/02/06 Alpha Update (v0.8.3):
 * Out of bounds in z direction image retrieval in register section fix.


2024/01/31 Alpha Update (v0.8.2):
 * The default config value for r_smooth in filter section is now 1, 1, 2.
 * The notebook now backs itself up before re-saving itself. Therefore, there is always a fully complete notebook saved
    in case the new one being saved gets corrupted.
 * Removed 'extract_debug' notebook page.
 * Comparing spot colour and predicted code in Viewer bug fixed.
 * The mean spot colour for probabilities > 0.7 now plotted in ref_spots.pdf.
 * New documentation (https://reillytilbury.github.io/coppafish/) for users.
 * Removed 'extract_debug' notebook page.


2024/01/26 Alpha Update (v0.8.1):
 * Bleed matrix computation in call spots has been slightly improved and is capable of reverting to a default bleed
    matrix if there are too few genes to compute with.
 * Background scale computation for the preseq is thought to be improved and only computed using a single, registered z
    plane. Now only a scale factor is computed, no offset.
 * Config variable auto_n_shifts in stitch section is no longer a magic number, it now scales with tile size fix.
 * Dask array was converted to a float for jobs raw data has been fixed.
 * view_find_spots diagnostic is now fixed.
 * view_stitch diagnostic is now fixed.
 * Config variable n_background_scale_threads in register renamed to max_background_scale_cores
 * Tile, round, channel indexing for extract, filter and find_spots now originates from functions in utils/indexing.py.
 * requirements.txt and requirements-optimised.txt files for python==3.9 fixed.
 * Sub Volume Registration (SVR) now has a tapered window applied to each subvolume image (Hanning in x and y, a Tukey
    window in z). This removes x, y and z axes aligned fake registration solutions caused by the image's harsh border.
 * Removed call_spots bleed_matrix.py unused code.
 * Removed outdated 2d pipeline code.
 * The notebook duplicates itself before adding and saving with a new notebook page included. This way if the code is
    user interrupted during a save, a backup notebook is available to revert to that will not be corrupted. The backup
    will automatically be deleted after the new save is fully complete.
 * New notebook tile by tile combining functionality reimplemented.


2024/01/12 Alpha Update (v0.8.0):
 * Filtered images are now saved in ['file_names']['tile_dir']/filter and extract images are saved in
    ['file_names']['tile_dir']/extract.
 * Removed notebook variables pixel_unique_values and pixel_unique_counts from ['filter_debug'] and ['extract_debug']
    sections. These will be saved locally in the tile output directory.
 * Extract and filter now continue where they left off. They are checkpoint-ed after each iteration.
 * Optimised choice of zarr compressors for extract and filter through benchmarking.
 * The PDF diagnostic saves a separate pdf for each section, these sections are then not rebuilt if they already exist.
 * Some of the subplots inside the Viewer had the colour norm applied incorrectly, this has been fixed.
 * Each gene page in the PDF diagnostic is now computed correctly.
 * Removed old function called regularise_auto_thresh relating to filter that is never used any more.
 * Renamed get_extract_info to get_filter_info and moved it to the filter section.
 * requirements.txt files for optimised setup option.
 * 'plotting' option is removed, the plotting packages are always installed.
 * Deleting unused file image_stitcher.py from repository.


2024/01/09 Alpha Update (v0.7.2):
 * Filter will re-filter if the filter notebook page does not exist to correctly compute the filter variables bug fix.
 * Bled codes are normalised for each gene outside of a gene for loop, reducing OMP computation time.
 * The Viewer now has every hotkey described, these can be shown by opening the Viewer then pressing Shift + k.
 * Improved pixel value histograms in the PDF diagnostics for extract and filter.
 * BuildPDF is called fewer times throughout the pipeline to reduce compute time.
 * Middle z plane selection for registration with few z planes bug fixed.
 * Handling of invalid spot colours and their background colours in spot_colors bug fix.
 * jax memory leak in OMP is reduced or fixed.
 * Subset image loading for extract and filtered images is now faster on zarr.
 * Improved chunking of y and x dimensions on .zarr files.
 * Zarr arrays are read faster by using more available cores on the CPU to decompress files.
 * RoboMinnie `n_rounds != n_channels` integration test.


2024/01/03 Alpha Update (v0.7.1):
 * Bug fix for gene efficiency calculation in call_reference_spots.py.


2024/01/02 Alpha Update (v0.7.0):
 * New diagnostics PDF builder has been created. It can be imported through `from coppafish import BuildPDF`, then with
    the notebook file path as nb_path, it can be run by `BuildPDF(nb_path)`. It currently shows diagnostic plots for
    scale, extract, filter and find_spots sections. The PDF builds itself at runtime after find_spots, stitch,
    reference_spots and OMP and saved as diagnostics.pdf in the output directory.
 * New coppafish installation instructions shown on the GitHub homepage (readme.md).
 * Frozen stable package versions given in the "requirements.txt" file, see GitHub homepage for instructions on
    installation.
 * Bug fixed most of the Viewer plots with the updated call_spots colour norm factor and bleed matrix variables.
 * Gene shape in viewer versus gene legend mismatch bug fix.
 * Removed unnecessary multiplying and dividing by weights in OMP when computing weighted least squares fitting
    (potential speed up).


2023/12/21 Alpha Update (v0.6.1):
 * Extraction directory now created in extract step of pipeline bug fix.


2023/12/21 Alpha Update (v0.6.0):
 * `export_to_pciseq` function now supports exporting gene probabilities.


2023/12/19 Alpha Update (v0.5.0):
 * Extract and filter has now become two separate sections in the notebook. Extract runs first, then filter. We save
    raw, extracted images in the tiles_dir/raw directory. Also, when running from raw ND2 files, we keep all the found
    metadata from the ND2s for each round in a file called 'nd2_metadata_r{r}.pkl' inside the tiles_dir/raw directory.
    This way we hope the raw ND2 files can be deleted without loss of any data.
 * All filter related config variables are now inside a new [filter] config section, i.e. variables r_dapi,
    r_dapi_auto_microns, auto_thresh_multiplier, deconvolve, all psf-related variables, wiener_constant,
    wiener_pad_shape, n_clip_warn, n_clip_error, n_clip_error_images_thresh, num_rotations and pre_seq_blur_radius.
 * Default extraction file type (['extract']['file_type']) is now .zarr instead of .npy. This file_type is also used
    when saving the filtered images in the tiles_dir directory.
 * Multiprocessing to compute background scales now includes no disk reading (safer).
 * The disk reading multiprocessing in OMP has been removed (safer).
 * The git hash and software version for each notebook section is saved when that pipeline section is run through.
 * OMP now runs on a single z plane at a time.
 * Default psf_isolation_dist in 'filter' config section changed from 20 -> 10.
 * psf is calculated on no more than 5,000 isolated spots to stop memory crashes in the filter section. This should be
    more than sufficient to converge.
 * Call spots probability thresholds are not constants any more, they are now computed percentiles based on the gene
    probability values.
 * Shift score hist in SVR diagnostics in the Registration Viewer now does not crash.
 * Round score shift colour-map in SVR diagnostics in the Registration Viewer is fixed when z_subvols is 1.
 * If a notebook is run on two different versions, a warning is given and the user is asked if they want to continue.
 * The notebook now contains variables pixel_unique_values and pixel_unique_counts in 'extract_debug' and
    'filter_debug' pages. They contain a count of every unique pixel in the unfiltered and filtered images for future
    diagnostics.
 * Fixed a register image shifting bug.
 * Fixed deconvolution bug.
 * Fixed reg_images not being saved after crashing on.
 * Fixed bugs when basic_info.use_z does not include 0.
 * Silenced notebook numpy-related warning.
 * Silenced jax CPU warning.


2023/11/16 Alpha Update (v0.4.0):
 * Improved outlier removal for shift calculations in registration.
 * Further optimisations.
 * Memory issue fix in OMP.
 * The Viewer now has a button to show gene calling based on the gene probabilities, labelled as 'Prob'.
 * Various bug, deprecation and warning fixes.


2023/10/28 Alpha Update (v0.3.0):
 * Saving extracted tiles as .npy is the default save file type. Can be changed to .zarr (50% compression) by setting
    config['extract']['file_type'] = .zarr.
 * Compatibility with JOBS datasets.
 * Computing background scale factors is now parallelised.
 * Various bug and warning fixes.


2023/10/10 Alpha Update (v0.2.0):
 * Added background subtraction with 3D registration using DAPI images.
 * Cross-tile brightness difference correction support, probably caused by microscope auto gain control.
 * Updated bleed matrix to allow inter-tile variation.
 * Updated the bleed matrix calculation.
 * Added weighted dot product method with backwards compatibility.
 * Error handling unconnected tiles.
 * Changed spot_no array from uint16 to uint32 for greater spot number support.
 * Registration pipeline now uses DAPI images when necessary.
 * Registration pipeline now computes camera transforms from fluorescent beads, if they exist.
 * Added new config variable [file_names][initial_bleed_matrix] to give a path to a `.npy` initial bleed matrix.
    If left empty, will use the default initial bleed matrix in the source code.
 * Presequence .npy raw files support.
 * Fixed anchor auto threshold being set to zero due to regularisation.
 * OMP's z-chunking now scales with the PC's available memory. We think that more memory means slightly faster OMP.
 * Various bug, warning and deprecation fixes.
 * Utils, call spots and register unit tests.
 * RoboMinnie integration testing for single and multiple tile dataset generation.<|MERGE_RESOLUTION|>--- conflicted
+++ resolved
@@ -1,4 +1,3 @@
-<<<<<<< HEAD
 2025/06/26 Version 1.3 (v1.3.0):
  * General: New ND2 file tile indexing plot added.
  * General: pyproject.toml file added to replace setup.py.
@@ -11,10 +10,10 @@
     default.
  * Call spots: Intensity threshold on good spot selection added.
  * OMP: Default dot_product_threshold 0.50 -> 0.72.
-=======
+
+
 2025/05/12 Version 1.2 Patch (v1.2.7):
  * Export: "Intensity" column to PciSeq csv output file added.
->>>>>>> 9e3f28d4
 
 
 2025/05/12 Version 1.2 Patch (v1.2.6):
