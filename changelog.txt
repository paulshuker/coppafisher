--- conflicted
+++ resolved
@@ -1,11 +1,8 @@
 2025/MM/DD Version 1.3 (v1.3.0):
  * General: New ND2 file tile indexing plot added.
  * General: pyproject.toml file added to replace setup.py.
-<<<<<<< HEAD
  * Viewer: "prob" gene calling method now shows the initial Von-Mises spot probabilities.
-=======
  * Viewer: Improved spot colour and bled code subplot.
->>>>>>> 41a2816f
  * Export: Load transform from text file instructions fixed.
  * Find spots: Improved error message.
  * Call spots: 25th percentile "background subtraction" colour pre-processing step is now optional and is off by
