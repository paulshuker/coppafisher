--- conflicted
+++ resolved
@@ -1,12 +1,8 @@
-<<<<<<< HEAD
 2025/MM/DD Version 1.8 (v1.8.0):
  * Viewer: Spot score and bled code similarity density subplot added.
 
 
-2025/10/09 Version 1.7 Patch (v1.7.1):
-=======
 2025/10/10 Version 1.7 Patch (v1.7.1):
->>>>>>> 70179b8c
  * General: Waiting for internet connection can hang forever fix.
  * Export: Radius normalise unfiltered dapi image for pciseq option added.
  * Export: Fusing custom and dapi image with a z subset ValueError fix.
